package cli_test

import (
	"bytes"
	"fmt"
	"strings"
	"testing"

	"github.com/mineiros-io/terrastack/cmd/terrastack/cli"
	"github.com/mineiros-io/terrastack/test"
	"github.com/mineiros-io/terrastack/test/sandbox"
)

func TestBug25(t *testing.T) {
	// bug: https://github.com/mineiros-io/terrastack/issues/25

	const (
		mod1 = "1"
		mod2 = "2"
	)

	s := sandbox.New(t)

	mod1MainTf := s.CreateModule(mod1).CreateFile("main.tf", "# module 1")
	s.CreateModule(mod2).CreateFile("main.tf", "# module 2")

	stack1 := s.CreateStack("stack-1")
	stack2 := s.CreateStack("stack-2")
	stack3 := s.CreateStack("stack-3")

	stack1.CreateFile("main.tf", `
module "mod1" {
source = "%s"
}`, stack1.ModSource(mod1))

	stack2.CreateFile("main.tf", `
module "mod2" {
source = "%s"
}`, stack2.ModSource(mod2))

	stack3.CreateFile("main.tf", "# no module")

	cli := newCLI(t)
	cli.run("init", stack1.Path(), stack2.Path(), stack3.Path())

<<<<<<< HEAD
	git := te.Git()
	git.Add(".")
	git.Commit("all")
	git.Push("main")
=======
	git := s.Git()
	git.CommitAll("first commit")
>>>>>>> abbf710c

	assertRun(t, cli.run("list", s.BaseDir(), "--changed"), runResult{})

	git.CheckoutNew("change-the-module-1")

	mod1MainTf.Write("# changed")

	git.CommitAll("module 1 changed")

	want := stack1.Path() + "\n"
	assertRun(t, cli.run(
		"list", s.BaseDir(), "--changed"),
		runResult{Stdout: want},
	)
}

func TestListAndRunChangedStack(t *testing.T) {
	const (
		mainTfFileName = "main.tf"
		mainTfContents = "# change is the eternal truth of the universe"
	)

	s := sandbox.New(t)

	stack := s.CreateStack("stack")
	stackMainTf := stack.CreateFile(mainTfFileName, "# some code")

	cli := newCLI(t)
	cli.run("init", stack.Path())

	git := s.Git()
	git.CommitAll("first commit")

	assertRun(t, cli.run("list", s.BaseDir(), "--changed"), runResult{})

	git.CheckoutNew("change-stack")

	stackMainTf.Write(mainTfContents)
	git.CommitAll("stack changed")

	wantList := stack.Path() + "\n"
	assertRun(t, cli.run("list", s.BaseDir(), "--changed"), runResult{Stdout: wantList})

	cat := test.LookPath(t, "cat")
	wantRun := fmt.Sprintf(
		"Running on changed stacks:\n[%s] running %s %s\n%s",
		stack.Path(),
		cat,
		mainTfFileName,
		mainTfContents,
	)

	assertRun(t, cli.run(
		"run",
		"--basedir",
		s.BaseDir(),
		"--changed",
		cat,
		mainTfFileName,
	), runResult{Stdout: wantRun})
}

func TestDefaultBaseRef(t *testing.T) {
	s := sandbox.New(t)

	stack := s.CreateStack("stack-1")
	stackFile := stack.CreateFile("main.tf", "# no code")

	tsrun(t, "init", stack.Path())

	git := s.Git()
	git.Add(".")
	git.Commit("all")
	git.Push("main")

	res := tsrun(t, "list", s.BaseDir(), "--changed")

	const noChangesOutput = ""
	if res.Stdout != noChangesOutput {
		t.Errorf("%q stdout=%q, wanted=%q", res.Cmd, res.Stdout, noChangesOutput)
		t.Fatalf("%q stderr=%q", res.Cmd, res.Stderr)
	}

	git.Checkout("change-the-stack", true)

	stackFile.Write("# changed")
	git.Add(stack.Path())
	git.Commit("stack changed")

	res = tsrun(t, "list", s.BaseDir(), "--changed")

	changedStacks := stack.Path() + "\n"
	if res.Stdout != changedStacks {
		t.Errorf("%q stdout=%q, wanted=%q", res.Cmd, res.Stdout, changedStacks)
		t.Fatalf("%q stderr=%q", res.Cmd, res.Stderr)
	}

	git.Checkout("main", false)
	git.Merge("change-the-stack")
	git.Push("main")

	res = tsrun(t, "list", s.BaseDir(), "--changed")
	if res.Stdout != noChangesOutput {
		t.Errorf("%q stdout=%q, wanted=%q", res.Cmd, res.Stdout, noChangesOutput)
		t.Fatalf("%q stderr=%q", res.Cmd, res.Stderr)
	}
}

type runResult struct {
	Cmd    string
	Stdout string
	Stderr string
}

type tscli struct {
	t *testing.T
}

func newCLI(t *testing.T) tscli {
	return tscli{t: t}
}

func (ts tscli) run(args ...string) runResult {
	ts.t.Helper()

	stdin := &bytes.Buffer{}
	stdout := &bytes.Buffer{}
	stderr := &bytes.Buffer{}

	if err := cli.Run(args, stdin, stdout, stderr); err != nil {
		ts.t.Fatalf(
			"cli.Run(args=%v) error=%q stdout=%q stderr=%q",
			args,
			err,
			stdout.String(),
			stderr.String(),
		)
	}

	return runResult{
		Cmd:    strings.Join(args, " "),
		Stdout: stdout.String(),
		Stderr: stderr.String(),
	}
}

func assertRun(t *testing.T, got runResult, want runResult) {
	t.Helper()

	if got.Stdout != want.Stdout {
		t.Errorf("%q stdout=%q, wanted=%q", got.Cmd, got.Stdout, want.Stdout)
	}

	if got.Stderr != want.Stderr {
		t.Errorf("%q stderr=%q, wanted=%q", got.Cmd, got.Stderr, want.Stderr)
	}
}<|MERGE_RESOLUTION|>--- conflicted
+++ resolved
@@ -43,15 +43,9 @@
 	cli := newCLI(t)
 	cli.run("init", stack1.Path(), stack2.Path(), stack3.Path())
 
-<<<<<<< HEAD
-	git := te.Git()
-	git.Add(".")
-	git.Commit("all")
-	git.Push("main")
-=======
 	git := s.Git()
 	git.CommitAll("first commit")
->>>>>>> abbf710c
+	git.Push("main")
 
 	assertRun(t, cli.run("list", s.BaseDir(), "--changed"), runResult{})
 
@@ -84,6 +78,7 @@
 
 	git := s.Git()
 	git.CommitAll("first commit")
+	git.Push("main")
 
 	assertRun(t, cli.run("list", s.BaseDir(), "--changed"), runResult{})
 
@@ -120,44 +115,32 @@
 	stack := s.CreateStack("stack-1")
 	stackFile := stack.CreateFile("main.tf", "# no code")
 
-	tsrun(t, "init", stack.Path())
+	cli := newCLI(t)
+	assertRun(t, cli.run("init", stack.Path()), runResult{})
 
 	git := s.Git()
 	git.Add(".")
 	git.Commit("all")
 	git.Push("main")
 
-	res := tsrun(t, "list", s.BaseDir(), "--changed")
+	assertRun(t, cli.run("list", s.BaseDir(), "--changed"), runResult{})
 
-	const noChangesOutput = ""
-	if res.Stdout != noChangesOutput {
-		t.Errorf("%q stdout=%q, wanted=%q", res.Cmd, res.Stdout, noChangesOutput)
-		t.Fatalf("%q stderr=%q", res.Cmd, res.Stderr)
-	}
-
-	git.Checkout("change-the-stack", true)
+	git.CheckoutNew("change-the-stack")
 
 	stackFile.Write("# changed")
 	git.Add(stack.Path())
 	git.Commit("stack changed")
 
-	res = tsrun(t, "list", s.BaseDir(), "--changed")
+	want := runResult{
+		Stdout: stack.Path() + "\n",
+	}
+	assertRun(t, cli.run("list", s.BaseDir(), "--changed"), want)
 
-	changedStacks := stack.Path() + "\n"
-	if res.Stdout != changedStacks {
-		t.Errorf("%q stdout=%q, wanted=%q", res.Cmd, res.Stdout, changedStacks)
-		t.Fatalf("%q stderr=%q", res.Cmd, res.Stderr)
-	}
-
-	git.Checkout("main", false)
+	git.Checkout("main")
 	git.Merge("change-the-stack")
 	git.Push("main")
 
-	res = tsrun(t, "list", s.BaseDir(), "--changed")
-	if res.Stdout != noChangesOutput {
-		t.Errorf("%q stdout=%q, wanted=%q", res.Cmd, res.Stdout, noChangesOutput)
-		t.Fatalf("%q stderr=%q", res.Cmd, res.Stderr)
-	}
+	assertRun(t, cli.run("list", s.BaseDir(), "--changed"), runResult{})
 }
 
 type runResult struct {
