--- conflicted
+++ resolved
@@ -18,6 +18,7 @@
 const (
 	ErrOutdatedLocalRev      errutil.Error = "outdated local revision"
 	ErrNoDefaultRemoteConfig errutil.Error = "repository must have a configured origin/main"
+	ErrInit                  errutil.Error = "failed to initialize all stacks"
 )
 
 const (
@@ -25,12 +26,6 @@
 	defaultBranch       = "main"
 	defaultMainBaseRef  = "HEAD^1"
 	defaultOtherBaseRef = defaultRemote + "/" + defaultBranch
-<<<<<<< HEAD
-=======
-
-	ErrOutdatedLocalRev errutil.Error = "outdated local revision"
-	ErrInit             errutil.Error = "failed to initialize all stacks"
->>>>>>> a58a1af0
 )
 
 type cliSpec struct {
