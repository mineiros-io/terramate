// Copyright 2021 Mineiros GmbH
//
// Licensed under the Apache License, Version 2.0 (the "License");
// you may not use this file except in compliance with the License.
// You may obtain a copy of the License at
//
//      http://www.apache.org/licenses/LICENSE-2.0
//
// Unless required by applicable law or agreed to in writing, software
// distributed under the License is distributed on an "AS IS" BASIS,
// WITHOUT WARRANTIES OR CONDITIONS OF ANY KIND, either express or implied.
// See the License for the specific language governing permissions and
// limitations under the License.

package cli_test

import (
	"fmt"
	"testing"

	"github.com/mineiros-io/terramate"

	"github.com/mineiros-io/terramate/hcl"
	"github.com/mineiros-io/terramate/run/dag"
	"github.com/mineiros-io/terramate/test"
	"github.com/mineiros-io/terramate/test/sandbox"
)

func TestCLIRunOrder(t *testing.T) {
	type testcase struct {
		name    string
		layout  []string
		changed bool
		want    runExpected
	}

	for _, tc := range []testcase{
		{
			name: "one stack",
			layout: []string{
				"s:stack-a",
			},
			want: runExpected{
				Stdout: `stack-a
`,
			},
		},
		{
			name: "empty ordering",
			layout: []string{
				"s:stack:after=[]",
			},
			want: runExpected{
				Stdout: `stack
`,
			},
		},
		{
			name: "independent stacks, consistent ordering (lexicographic)",
			layout: []string{
				"s:batatinha",
				"s:frita",
				"s:1",
				"s:2",
				"s:3",
				"s:boom",
			},
			want: runExpected{
				Stdout: `1
2
3
batatinha
boom
frita
`,
			},
		},
		{
			name: "stack-b after stack-a",
			layout: []string{
				"s:stack-a",
				`s:stack-b:after=["../stack-a"]`,
			},
			want: runExpected{
				Stdout: `stack-a
stack-b
`,
			},
		},
		{
			name: "stack-c after stack-b after stack-a",
			layout: []string{
				"s:stack-a",
				`s:stack-b:after=["../stack-a"]`,
				`s:stack-c:after=["../stack-b"]`,
			},
			want: runExpected{
				Stdout: `stack-a
stack-b
stack-c
`,
			},
		},
		{
			name: "stack-a after stack-b after stack-c",
			layout: []string{
				"s:stack-c",
				`s:stack-b:after=["../stack-c"]`,
				`s:stack-a:after=["../stack-b"]`,
			},
			want: runExpected{
				Stdout: `stack-c
stack-b
stack-a
`,
			},
		},
		{
			name: "stack-a after stack-b",
			layout: []string{
				`s:stack-a:after=["../stack-b"]`,
				`s:stack-b`,
			},
			want: runExpected{
				Stdout: `stack-b
stack-a
`,
			},
		},
		{
			name: "stack-a after (stack-b, stack-c, stack-d)",
			layout: []string{
				`s:stack-a:after=["../stack-b", "../stack-c", "../stack-d"]`,
				`s:stack-b`,
				`s:stack-c`,
				`s:stack-d`,
			},
			want: runExpected{
				Stdout: `stack-b
stack-c
stack-d
stack-a
`,
			},
		},
		{
			name: "stack-c after stack-b after stack-a, stack-d after stack-z",
			layout: []string{
				`s:stack-c:after=["../stack-b"]`,
				`s:stack-b:after=["../stack-a"]`,
				`s:stack-a`,
				`s:stack-d:after=["../stack-z"]`,
				`s:stack-z`,
			},
			want: runExpected{
				Stdout: `stack-a
stack-b
stack-c
stack-z
stack-d
`,
			},
		},
		{
			name: "stack-c after stack-b after stack-a, stack-d after stack-b",
			layout: []string{
				`s:stack-c:after=["../stack-b"]`,
				`s:stack-b:after=["../stack-a"]`,
				`s:stack-a`,
				`s:stack-d:after=["../stack-b"]`,
			},
			want: runExpected{
				Stdout: `stack-a
stack-b
stack-c
stack-d
`,
			},
		},
		{
			name: "stack-c after stack-b after stack-a, stack-z after stack-d after stack-b",
			layout: []string{
				`s:stack-c:after=["../stack-b"]`,
				`s:stack-b:after=["../stack-a"]`,
				`s:stack-a`,
				`s:stack-z:after=["../stack-d"]`,
				`s:stack-d:after=["../stack-b"]`,
			},
			want: runExpected{
				Stdout: `stack-a
stack-b
stack-c
stack-d
stack-z
`,
			},
		},
		{
			name: "stack-g after stack-c after stack-b after stack-a, stack-z after stack-d after stack-b",
			layout: []string{
				`s:stack-g:after=["../stack-c"]`,
				`s:stack-c:after=["../stack-b"]`,
				`s:stack-b:after=["../stack-a"]`,
				`s:stack-a`,
				`s:stack-z:after=["../stack-d"]`,
				`s:stack-d:after=["../stack-b"]`,
			},
			want: runExpected{
				Stdout: `stack-a
stack-b
stack-c
stack-d
stack-g
stack-z
`,
			},
		},
		{
			name: "stack-a after (stack-b, stack-c), stack-b after (stack-d, stack-f), stack-c after (stack-g, stack-h)",
			layout: []string{
				`s:stack-a:after=["../stack-b", "../stack-c"]`,
				`s:stack-b:after=["../stack-d", "../stack-f"]`,
				`s:stack-c:after=["../stack-g", "../stack-h"]`,
				`s:stack-d`,
				`s:stack-f`,
				`s:stack-g`,
				`s:stack-h`,
			},
			want: runExpected{
				Stdout: `stack-d
stack-f
stack-b
stack-g
stack-h
stack-c
stack-a
`,
			},
		},
		{
			name: "stack-z after (stack-a, stack-b, stack-c, stack-d), stack-a after (stack-b, stack-c)",
			layout: []string{
				`s:stack-z:after=["../stack-a", "../stack-b", "../stack-c", "../stack-d"]`,
				`s:stack-a:after=["../stack-b", "../stack-c"]`,
				`s:stack-b`,
				`s:stack-c`,
				`s:stack-d`,
			},
			want: runExpected{
				Stdout: `stack-b
stack-c
stack-a
stack-d
stack-z
`,
			},
		},
		{
			name: "stack-z after (stack-a, stack-b, stack-c, stack-d), stack-a after (stack-x, stack-y)",
			layout: []string{
				`s:stack-z:after=["../stack-a", "../stack-b", "../stack-c", "../stack-d"]`,
				`s:stack-a:after=["../stack-x", "../stack-y"]`,
				`s:stack-b`,
				`s:stack-c`,
				`s:stack-d`,
				`s:stack-x`,
				`s:stack-y`,
			},
			want: runExpected{
				Stdout: `stack-x
stack-y
stack-a
stack-b
stack-c
stack-d
stack-z
`,
			},
		},
		{
			name: "stack-a after stack-a - fails",
			layout: []string{
				`s:stack-a:after=["../stack-a"]`,
			},
			want: runExpected{
				Status:      defaultErrExitStatus,
				StderrRegex: dag.ErrCycleDetected.Error(),
			},
		},
		{
			name: "stack-a after . - fails",
			layout: []string{
				`s:stack-a:after=["."]`,
			},
			want: runExpected{
				Status:      defaultErrExitStatus,
				StderrRegex: dag.ErrCycleDetected.Error(),
			},
		},
		{
			name: "stack-a after stack-b after stack-c after stack-a - fails",
			layout: []string{
				`s:stack-a:after=["../stack-b"]`,
				`s:stack-b:after=["../stack-c"]`,
				`s:stack-c:after=["../stack-a"]`,
			},
			want: runExpected{
				Status:      defaultErrExitStatus,
				StderrRegex: dag.ErrCycleDetected.Error(),
			},
		},
		{
			name: "1 after 4 after 20 after 1 - fails",
			layout: []string{
				`s:1:after=["../2", "../3", "../4", "../5", "../6", "../7"]`,
				`s:2:after=["../12", "../13", "../14", "../15", "../16"]`,
				`s:3:after=["../2", "../4"]`,
				`s:4:after=["../6", "../20"]`,
				`s:5`,
				`s:6`,
				`s:7`,
				`s:8`,
				`s:9`,
				`s:10`,
				`s:11`,
				`s:12`,
				`s:13`,
				`s:14`,
				`s:15`,
				`s:16`,
				`s:17`,
				`s:18`,
				`s:19`,
				`s:20:after=["../10", "../1"]`,
			},
			want: runExpected{
				Status:      defaultErrExitStatus,
				StderrRegex: dag.ErrCycleDetected.Error(),
			},
		},
		{
			name: `stack-z after (stack-b, stack-c, stack-d)
				   stack-a after stack-c
				   stack-b before stack-a`,
			layout: []string{
				`s:stack-z:after=["../stack-b", "../stack-c", "../stack-d"]`,
				`s:stack-a:after=["../stack-c"]`,
				`s:stack-b:before=["../stack-a"]`,
				`s:stack-c`,
				`s:stack-d`,
			},
			want: runExpected{
				Stdout: `stack-b
stack-c
stack-a
stack-d
stack-z
`,
			},
		},
	} {
		t.Run(tc.name, func(t *testing.T) {
			s := sandbox.New(t)
			s.BuildTree(tc.layout)

			cli := newCLI(t, s.RootDir())
			args := []string{"plan", "run-order"}
			if tc.changed {
				args = append(args, "--changed")
			}
			assertRunResult(t, cli.run(args...), tc.want)
		})
	}
}

func TestRunOrderNotChangedStackIgnored(t *testing.T) {
	const (
		mainTfFileName = "main.tf"
		mainTfContents = "# change is the eternal truth of the universe"
	)

	s := sandbox.New(t)

	// stack must run after stack2 but stack2 didn't change.

	stack2 := s.CreateStack("stack2")

	stack := s.CreateStack("stack")
	stackMainTf := stack.CreateFile(mainTfFileName, "# some code")
	stackConfig := hcl.NewConfig(terramate.DefaultVersionConstraint())
	stackConfig.Stack = &hcl.Stack{
		After: []string{stack2.Path()},
	}
	stack.WriteConfig(stackConfig)

	git := s.Git()
	git.CommitAll("first commit")
	git.Push("main")
	git.CheckoutNew("change-stack")

	stackMainTf.Write(mainTfContents)
	git.CommitAll("stack changed")

	cli := newCLI(t, s.RootDir())

	wantList := stack.RelPath() + "\n"
	assertRunResult(t, cli.run("stacks", "list", "--changed"), runExpected{Stdout: wantList})

	cat := test.LookPath(t, "cat")
	wantRun := mainTfContents

	assertRunResult(t, cli.run(
		"run",
		"--changed",
		cat,
		mainTfFileName,
	), runExpected{Stdout: wantRun})

	wantRun = mainTfContents

	cli = newCLI(t, stack.Path())
	assertRunResult(t, cli.run(
		"run",
		"--changed",
		cat,
		mainTfFileName,
	), runExpected{Stdout: wantRun})

	cli = newCLI(t, stack2.Path())
	assertRunResult(t, cli.run(
		"run",
		"--changed",
		cat,
		mainTfFileName,
	), runExpected{})
}

func TestRunOrderAllChangedStacksExecuted(t *testing.T) {
	const (
		mainTfFileName = "main.tf"
		mainTfContents = "# change is the eternal truth of the universe"
	)

	// stack2 must run after stack and both changed.

	s := sandbox.New(t)

	stack2 := s.CreateStack("stack2")
	stack2MainTf := stack2.CreateFile(mainTfFileName, "# some code")

	stack := s.CreateStack("stack")
	stackMainTf := stack.CreateFile(mainTfFileName, "# some code")
	stackConfig := hcl.NewConfig(terramate.DefaultVersionConstraint())
	stackConfig.Stack = &hcl.Stack{
		After: []string{stack2.Path()},
	}
	stack.WriteConfig(stackConfig)

	git := s.Git()
	git.CommitAll("first commit")
	git.Push("main")
	git.CheckoutNew("change-stack")

	stackMainTf.Write(mainTfContents)
	stack2MainTf.Write(mainTfContents)
	git.CommitAll("stack changed")

	cli := newCLI(t, s.RootDir())

	wantList := stack.RelPath() + "\n" + stack2.RelPath() + "\n"
	assertRunResult(t, cli.run("stacks", "list", "--changed"), runExpected{Stdout: wantList})

	cat := test.LookPath(t, "cat")
	wantRun := fmt.Sprintf(
		"%s%s",
		mainTfContents,
		mainTfContents,
	)

	assertRunResult(t, cli.run(
		"run",
		"--changed",
		cat,
		mainTfFileName,
	), runExpected{Stdout: wantRun})
}

<<<<<<< HEAD
func TestRunFailIfDirtyRepo(t *testing.T) {
	const (
		mainTfFileName = "main.tf"
		mainTfContents = "# some code"
	)

	s := sandbox.New(t)

	stack := s.CreateStack("stack")
	stack.CreateFile(mainTfFileName, mainTfContents)

	git := s.Git()
	git.CommitAll("first commit")
	git.Push("main")
	git.CheckoutNew("change-stack")

	untracked := stack.CreateFile("untracked-file.txt", `# something`)

	cli := newCLI(t, s.RootDir())
	cat := test.LookPath(t, "cat")

	assertRunResult(t, cli.run(
		"run",
		"--changed",
		cat,
		mainTfFileName,
	), runExpected{
		Status:      defaultErrExitStatus,
		StderrRegex: terramate.ErrDirtyRepo.Error(),
	})

	assertRunResult(t, cli.run(
		"run",
		cat,
		mainTfFileName,
	), runExpected{
		Status:      defaultErrExitStatus,
		StderrRegex: terramate.ErrDirtyRepo.Error(),
	})

	git.Add(untracked.Path())
	git.Commit("commit untracked")

	// everything commited, repo is clean
	assertRunResult(t, cli.run(
		"run",
		"--changed",
		cat,
		mainTfFileName,
	), runExpected{Stdout: mainTfContents})

	// change file, no commit
	untracked.Write("# changed")
	assertRunResult(t, cli.run(
		"run",
		cat,
		mainTfFileName,
	), runExpected{
		Status:      defaultErrExitStatus,
		StderrRegex: terramate.ErrDirtyRepo.Error(),
=======
func TestRunLogsUserCommand(t *testing.T) {
	s := sandbox.New(t)

	stack := s.CreateStack("stack")
	testfile := stack.CreateFile("test", "")

	cli := newCLIWithLogLevel(t, s.RootDir(), "info")
	assertRunResult(t, cli.run("run", "cat", testfile.Path()), runExpected{
		StderrRegex: `cmd="cat /`,
>>>>>>> 17ac0b0c
	})
}<|MERGE_RESOLUTION|>--- conflicted
+++ resolved
@@ -485,7 +485,6 @@
 	), runExpected{Stdout: wantRun})
 }
 
-<<<<<<< HEAD
 func TestRunFailIfDirtyRepo(t *testing.T) {
 	const (
 		mainTfFileName = "main.tf"
@@ -546,16 +545,21 @@
 	), runExpected{
 		Status:      defaultErrExitStatus,
 		StderrRegex: terramate.ErrDirtyRepo.Error(),
-=======
+	})
+}
+
 func TestRunLogsUserCommand(t *testing.T) {
 	s := sandbox.New(t)
 
 	stack := s.CreateStack("stack")
 	testfile := stack.CreateFile("test", "")
+
+	git := s.Git()
+	git.CommitAll("first commit")
+	git.Push("main")
 
 	cli := newCLIWithLogLevel(t, s.RootDir(), "info")
 	assertRunResult(t, cli.run("run", "cat", testfile.Path()), runExpected{
 		StderrRegex: `cmd="cat /`,
->>>>>>> 17ac0b0c
 	})
 }