// Copyright 2021 Mineiros GmbH
//
// Licensed under the Apache License, Version 2.0 (the "License");
// you may not use this file except in compliance with the License.
// You may obtain a copy of the License at
//
//      http://www.apache.org/licenses/LICENSE-2.0
//
// Unless required by applicable law or agreed to in writing, software
// distributed under the License is distributed on an "AS IS" BASIS,
// WITHOUT WARRANTIES OR CONDITIONS OF ANY KIND, either express or implied.
// See the License for the specific language governing permissions and
// limitations under the License.

package cli

import (
	"errors"
	"fmt"
	"io"
	"os"
	"os/exec"
	"path/filepath"
	"strings"
	"time"

	"github.com/mineiros-io/terramate/generate"
	prj "github.com/mineiros-io/terramate/project"
	"github.com/mineiros-io/terramate/run"
	"github.com/mineiros-io/terramate/run/dag"

	"github.com/alecthomas/kong"
	"github.com/emicklei/dot"
	"github.com/madlambda/spells/errutil"
	"github.com/mineiros-io/terramate"
	"github.com/mineiros-io/terramate/config"
	"github.com/mineiros-io/terramate/git"
	"github.com/mineiros-io/terramate/hcl"
	"github.com/mineiros-io/terramate/stack"
	"github.com/posener/complete"
	"github.com/rs/zerolog"
	"github.com/rs/zerolog/log"
	"github.com/willabides/kongplete"
)

const (
	ErrOutdatedLocalRev        errutil.Error = "outdated local revision"
	ErrInit                    errutil.Error = "failed to initialize all stacks"
	ErrOutdatedGenCodeDetected errutil.Error = "outdated generated code detected"
)

const (
	defaultRemote        = "origin"
	defaultBranch        = "main"
	defaultBranchBaseRef = "HEAD^"
)

const (
	defaultLogLevel = "info"
	defaultLogFmt   = "console"
)

type cliSpec struct {
	Version       struct{} `cmd:"" help:"Terramate version."`
	VersionFlag   bool     `name:"version" help:"Terramate version."`
	Chdir         string   `short:"C" optional:"true" help:"sets working directory."`
	GitChangeBase string   `short:"B" optional:"true" help:"git base ref for computing changes."`
	Changed       bool     `short:"c" optional:"true" help:"filter by changed infrastructure"`
	LogLevel      string   `optional:"true" default:"info" enum:"trace,debug,info,warn,error,fatal" help:"Log level to use: 'trace', 'debug', 'info', 'warn', 'error', or 'fatal'"`
	LogFmt        string   `optional:"true" default:"console" enum:"console,text,json" help:"Log format to use: 'console', 'text', or 'json'."`

	DisableCheckGitUntracked   bool `optional:"true" default:"false" help:"disable git check for untracked files."`
	DisableCheckGitUncommitted bool `optional:"true" default:"false" help:"disable git check for uncommitted files."`

	List struct {
		Why bool `help:"Shows the reason why the stack has changed."`
	} `cmd:"" help:"List stacks."`

	Run struct {
		DisableCheckGenCode bool     `optional:"true" default:"false" help:"disable outdated generated code check."`
		ContinueOnError     bool     `default:"false" help:"continue executing in other stacks in case of error."`
		DryRun              bool     `default:"false" help:"plan the execution but do not execute it"`
		Command             []string `arg:"" name:"cmd" passthrough:"" help:"command to execute."`
	} `cmd:"" help:"Run command in the stacks."`

	Stacks struct {
		List struct {
			Why bool `help:"Shows the reason why the stack has changed."`
		} `cmd:"" help:"List stacks."`
	} `cmd:"" help:"stack related commands."`

	Generate struct{} `cmd:"" help:"Generate terraform code for stacks."`

	InstallCompletions kongplete.InstallCompletions `cmd:"" help:"install shell completions"`

	Experimental struct {
		Init struct {
			StackDirs []string `arg:"" name:"paths" optional:"true" help:"the stack directory (current directory if not set)."`
		} `cmd:"" help:"Initialize a stack, does nothing if stack already initialized."`

<<<<<<< HEAD
		Metadata struct{} `cmd:"" help:"shows metadata available on the project"`

=======
>>>>>>> fc6214cf
		Globals struct {
		} `cmd:"" help:"list globals for all stacks."`

		RunGraph struct {
			Outfile string `short:"o" default:"" help:"output .dot file."`
			Label   string `short:"l" default:"stack.name" help:"Label used in graph nodes (it could be either \"stack.name\" or \"stack.dir\"."`
		} `cmd:"" help:"generate a graph of the execution order."`

		RunOrder struct {
			Basedir string `arg:"" optional:"true" help:"base directory to search stacks."`
		} `cmd:"" help:"show the topological ordering of the stacks"`
	} `cmd:"" help:"Experimental features (may change or be removed in the future)"`
}

// Exec will execute terramate with the provided flags defined on args.
// Only flags should be on the args slice.

// Results will be written on stdout, according to the command flags and
// errors/warnings written on stderr. Exec will abort the process with a status
// code different than zero in the case of fatal errors.
//
// Sometimes sub commands may be executed, the provided stdin will be passed to
// then as the sub process stdin.
//
// Each Exec call is completely isolated from each other (no shared state) as
// far as the parameters are not shared between the run calls.
func Exec(
	args []string,
	stdin io.Reader,
	stdout io.Writer,
	stderr io.Writer,
) {
	configureLogging(defaultLogLevel, defaultLogFmt, stderr)
	c := newCLI(args, stdin, stdout, stderr)
	c.run()
}

type cli struct {
	ctx        *kong.Context
	parsedArgs *cliSpec
	stdin      io.Reader
	stdout     io.Writer
	stderr     io.Writer
	exit       bool
	prj        project
}

func newCLI(args []string, stdin io.Reader, stdout, stderr io.Writer) *cli {
	if len(args) == 0 {
		// WHY: avoid default kong error, print help
		args = []string{"--help"}
	}

	logger := log.With().
		Str("action", "newCli()").
		Logger()

	kongExit := false
	kongExitStatus := 0

	parsedArgs := cliSpec{}
	parser, err := kong.New(&parsedArgs,
		kong.Name("terramate"),
		kong.Description("A tool for managing terraform stacks"),
		kong.UsageOnError(),
		kong.ConfigureHelp(kong.HelpOptions{
			Compact: true,
		}),
		kong.Exit(func(status int) {
			// Avoid kong aborting entire process since we designed CLI as lib
			kongExit = true
			kongExitStatus = status
		}),
		kong.Writers(stdout, stderr),
	)

	if err != nil {
		logger.Fatal().
			Err(err).
			Msg("failed to create cli parser")
	}

	kongplete.Complete(parser,
		kongplete.WithPredictor("cli", complete.PredictAnything),
	)

	ctx, err := parser.Parse(args)

	if kongExit && kongExitStatus == 0 {
		return &cli{exit: true}
	}

	// When we run terramate --version the kong parser just fails
	// since no subcommand was provided (which is odd..but happens).
	// So we check if the flag for version is present before checking the error.
	if parsedArgs.VersionFlag {
		logger.Debug().Msg("Get terramate version using --version.")
		fmt.Println(terramate.Version())
		return &cli{exit: true}
	}

	if err != nil {
		logger.Fatal().
			Err(err).
			Msgf("failed to parse cli args: %v", args)
	}

	configureLogging(parsedArgs.LogLevel, parsedArgs.LogFmt, stderr)
	// If we don't re-create the logger after configuring we get some
	// log entries with a mix of default fmt and selected fmt.
	logger = log.With().
		Str("action", "newCli()").
		Logger()

	switch ctx.Command() {
	case "version":
		logger.Debug().Msg("Get terramate version with version subcommand.")
		fmt.Println(terramate.Version())
		return &cli{exit: true}
	case "install-completions":
		logger.Debug().Msg("Handle `install-completions` command.")

		err := parsedArgs.InstallCompletions.Run(ctx)
		if err != nil {
			log.Fatal().
				Err(err).
				Msg("installing shell completions.")
		}
		return &cli{exit: true}
	}

	wd, err := os.Getwd()
	if err != nil {
		log.Fatal().
			Err(err).
			Msg("Getwd() failed")
	}

	logger = logger.With().
		Str("workingDir", wd).
		Logger()

	if parsedArgs.Chdir != "" {
		logger.Debug().
			Str("dir", parsedArgs.Chdir).
			Msg("Changing working directory")
		err = os.Chdir(parsedArgs.Chdir)
		if err != nil {
			logger.Fatal().
				Str("dir", parsedArgs.Chdir).
				Err(err).
				Msg("Changing working directory failed")
		}

		wd, err = os.Getwd()
		if err != nil {
			log.Fatal().
				Err(err).
				Msg("Getwd() failed")
		}
	}

	wd, err = filepath.EvalSymlinks(wd)
	if err != nil {
		log.Fatal().
			Err(err).
			Msg("EvalSymlinks() failed")
	}

	logger.Trace().
		Msg("Running in directory")

	prj, foundRoot, err := lookupProject(wd)
	if err != nil {
		logger.Fatal().
			Err(err).
			Msg("failed to lookup project root")
	}

	if !foundRoot {
		logger.Fatal().
			Msg("project root not found")
	}

	logger.Trace().Msg("Set defaults from parsed command line arguments.")

	err = prj.setDefaults(&parsedArgs)
	if err != nil {
		logger.Fatal().
			Err(err).
			Msg("setting configuration")
	}

	if parsedArgs.Changed && !prj.isRepo {
		logger.Fatal().
			Msg("flag --changed provided but no git repository found")
	}

	return &cli{
		stdin:      stdin,
		stdout:     stdout,
		stderr:     stderr,
		parsedArgs: &parsedArgs,
		ctx:        ctx,
		prj:        prj,
	}
}

func (c *cli) run() {
	if c.exit {
		// WHY: parser called exit but with no error (like help)
		return
	}

	logger := log.With().
		Str("action", "run()").
		Str("cmd", c.ctx.Command()).
		Str("workingDir", c.wd()).
		Logger()

	c.checkVersion()

	if c.parsedArgs.Changed {
		logger.Trace().Msg("`Changed` flag was set.")

		logger.Trace().Msg("Create new git wrapper.")

		git, err := newGit(c.root(), true)
		if err != nil {
			log.Fatal().
				Err(err).
				Msg("creating git wrapper.")
		}

		logger.Trace().Msg("Check git default branch was updated.")

		if err := c.prj.checkLocalDefaultIsUpdated(git); err != nil {
			log.Fatal().
				Err(err).
				Msg("checking git default branch was updated.")
		}
	}

	logger.Debug().Msg("Handle command.")

	switch c.ctx.Command() {
<<<<<<< HEAD
	case "stacks list":
=======
	case "plan graph":
		log.Trace().
			Str("actionContext", "cli()").
			Msg("Handle `plan graph`.")
		c.generateGraph()
	case "plan run-order":
		log.Trace().
			Str("actionContext", "cli()").
			Msg("Print run-order.")
		c.printRunOrder()
	case "stacks init":
		log.Trace().
			Str("actionContext", "cli()").
			Msg("Handle stacks init command.")
		c.initStack([]string{c.wd()})
	case "list":
>>>>>>> fc6214cf
		log.Trace().
			Str("actionContext", "cli()").
			Msg("Print list of stacks.")
		c.printStacks()
	case "run":
		logger.Debug().
			Msg("Handle `run` command.")
		if len(c.parsedArgs.Run.Command) == 0 {
			log.Fatal().
				Msg("no command specified")
		}
		fallthrough
	case "run <cmd>":
		logger.Debug().
			Msg("Handle `run <cmd>` command.")
		c.runOnStacks()
	case "generate":
		report := generate.Do(c.root(), c.wd())
		c.log(report.String())

		if report.HasFailures() {
			os.Exit(1)
		}
	case "experimental globals":
		c.printStacksGlobals()
	case "experimental metadata":
		c.printMetadata()
	case "experimental init <paths>":
		c.initStack(c.parsedArgs.Experimental.Init.StackDirs)
	case "experimental init":
		c.initStack([]string{c.wd()})
	case "experimental run-graph":
		c.generateGraph()
	case "experimental run-order":
		c.printRunOrder()
	default:
		log.Fatal().Msg("unexpected command sequence")
	}
}

func (c *cli) initStack(dirs []string) {
	var errmsgs []string

	logger := log.With().
		Str("action", "initStack()").
		Logger()

	logger.Debug().
		Msg("Init stacks.")
	for _, d := range dirs {
		if !filepath.IsAbs(d) {
			log.Trace().
				Str("stack", fmt.Sprintf("%s%s", c.wd(), strings.Trim(d, "."))).
				Msg("Make file path absolute.")
			d = filepath.Join(c.wd(), d)
		}

		log.Debug().
			Str("stack", fmt.Sprintf("%s%s", c.wd(), strings.Trim(d, "."))).
			Msg("Init stack.")

		err := terramate.Init(c.root(), d)
		if err != nil {
			c.logerr("warn: failed to initialize stack: %v", err)
			errmsgs = append(errmsgs, err.Error())
		}
	}

	if len(errmsgs) > 0 {
		log.Fatal().
			Err(ErrInit).
			Send()
	}
}

func (c *cli) gitSafeguards(checks terramate.RepoChecks, shouldAbort bool) {
	logger := log.With().
		Str("action", "gitSafeguards()").
		Logger()

	if !c.parsedArgs.DisableCheckGitUntracked && len(checks.UntrackedFiles) > 0 {
		if shouldAbort {
			logger.Fatal().
				Strs("files", checks.UntrackedFiles).
				Msg("repository has untracked files")
		} else {
			logger.Warn().
				Strs("files", checks.UntrackedFiles).
				Msg("repository has untracked files")
		}

	}

	if !c.parsedArgs.DisableCheckGitUncommitted && len(checks.UncommittedFiles) > 0 {
		if shouldAbort {
			logger.Fatal().
				Strs("files", checks.UncommittedFiles).
				Msg("repository has uncommitted files")
		} else {
			logger.Warn().
				Strs("files", checks.UncommittedFiles).
				Msg("repository has uncommitted files")
		}
	}
}

func (c *cli) listStacks(mgr *terramate.Manager, isChanged bool) (*terramate.StacksReport, error) {
	if isChanged {
		log.Trace().
			Str("action", "listStacks()").
			Str("workingDir", c.wd()).
			Msg("`Changed` flag was set. List changed stacks.")
		return mgr.ListChanged()
	}
	return mgr.List()
}

func (c *cli) printStacks() {
	logger := log.With().
		Str("action", "printStacks()").
		Logger()

	logger.Trace().
		Str("workingDir", c.wd()).
		Msg("Create a new stack manager.")
	mgr := terramate.NewManager(c.root(), c.prj.baseRef)

	logger.Trace().
		Str("workingDir", c.wd()).
		Msg("Get stack list.")
	report, err := c.listStacks(mgr, c.parsedArgs.Changed)
	if err != nil {
		logger.Fatal().
			Err(err).
			Msg("listing stacks")
	}

	c.gitSafeguards(report.Checks, false)

	logger.Trace().
		Str("workingDir", c.wd()).
		Msg("Print stacks.")

	for _, entry := range report.Stacks {
		stack := entry.Stack
		stackRepr, ok := c.friendlyFmtDir(stack.PrjAbsPath())
		if !ok {
			continue
		}

		logger.Debug().
			Stringer("stack", stack).
			Msg("Print stack.")

		if c.parsedArgs.List.Why {
			c.log("%s - %s", stackRepr, entry.Reason)
		} else {
			c.log(stackRepr)
		}
	}
}

func (c *cli) generateGraph() {
	var getLabel func(s stack.S) string

	logger := log.With().
		Str("action", "generateGraph()").
		Str("workingDir", c.wd()).
		Logger()

	logger.Trace().Msg("Handle graph label command line argument.")

	switch c.parsedArgs.Experimental.RunGraph.Label {
	case "stack.name":
		logger.Debug().Msg("Set label to stack name.")

		getLabel = func(s stack.S) string { return s.Name() }
	case "stack.dir":
		logger.Debug().Msg("Set label stack directory.")

		getLabel = func(s stack.S) string { return s.PrjAbsPath() }
	default:
		logger.Fatal().
			Msg("-label expects the values \"stack.name\" or \"stack.dir\"")
	}

	entries, err := terramate.ListStacks(c.root())
	if err != nil {
		logger.Fatal().
			Err(err).
			Msg("listing stacks.")
	}

	logger.Debug().Msg("Create new graph.")

	loader := stack.NewLoader(c.root())
	dotGraph := dot.NewGraph(dot.Directed)
	graph := dag.New()

	visited := map[string]struct{}{}
	for _, e := range c.filterStacksByWorkingDir(entries) {
		if _, ok := visited[e.Stack.PrjAbsPath()]; ok {
			continue
		}

		err := run.BuildDAG(graph, c.root(), e.Stack, loader, visited)
		if err != nil {
			log.Fatal().
				Err(err).
				Msg("failed to build order tree")
		}
	}

	for _, id := range graph.IDs() {
		val, err := graph.Node(id)
		if err != nil {
			log.Fatal().
				Err(err).
				Msg("generating graph")
		}

		generateDot(dotGraph, graph, id, val.(stack.S), getLabel)
	}

	logger.Debug().
		Msg("Set output of graph.")
	outFile := c.parsedArgs.Experimental.RunGraph.Outfile
	var out io.Writer
	if outFile == "" {
		logger.Trace().
			Msg("Set output to stdout.")
		out = c.stdout
	} else {
		logger.Trace().
			Msg("Set output to file.")
		f, err := os.Create(outFile)
		if err != nil {
			log.Fatal().
				Str("path", outFile).
				Err(err).
				Msg("opening file")
		}

		defer f.Close()

		out = f
	}

	logger.Debug().
		Msg("Write graph to output.")
	_, err = out.Write([]byte(dotGraph.String()))
	if err != nil {
		log.Fatal().
			Str("path", outFile).
			Err(err).
			Msg("writing output")
	}
}

func generateDot(
	dotGraph *dot.Graph,
	graph *dag.DAG,
	id dag.ID,
	stackval stack.S,
	getLabel func(s stack.S) string,
) {
	logger := log.With().
		Str("action", "generateDot()").
		Logger()

	parent := dotGraph.Node(getLabel(stackval))
	for _, childid := range graph.ChildrenOf(id) {
		val, err := graph.Node(childid)
		if err != nil {
			logger.Fatal().
				Err(err).
				Msg("generating dot file")
		}
		s := val.(stack.S)
		n := dotGraph.Node(getLabel(s))

		edges := dotGraph.FindEdges(parent, n)
		if len(edges) == 0 {
			edge := dotGraph.Edge(parent, n)
			if graph.HasCycle(childid) {
				edge.Attr("color", "red")
				continue
			}
		}

		if graph.HasCycle(childid) {
			continue
		}

		generateDot(dotGraph, graph, childid, s, getLabel)
	}
}

func (c *cli) printRunOrder() {
	logger := log.With().
		Str("action", "printRunOrder()").
		Str("workingDir", c.wd()).
		Logger()

	stacks, err := c.computeSelectedStacks(false)
	if err != nil {
		logger.Fatal().
			Err(err).
			Msgf("computing selected stacks")
	}

	logger.Debug().Msg("Get run order.")
	order, reason, err := run.Sort(c.root(), stacks, c.parsedArgs.Changed)
	if err != nil {
		if errors.Is(err, dag.ErrCycleDetected) {
			log.Fatal().
				Err(err).
				Str("reason", reason).
				Msg("running on order")
		} else {
			log.Fatal().
				Err(err).
				Msg("failed to plan execution")
		}
	}

	for _, s := range order {
		c.log(s.Name())
	}
}

func (c *cli) printStacksGlobals() {
	logger := log.With().
		Str("action", "printStacksGlobals()").
		Logger()

	logger.Trace().
		Msg("Create new terramate manager.")

	mgr := terramate.NewManager(c.root(), c.prj.baseRef)
	report, err := c.listStacks(mgr, c.parsedArgs.Changed)
	if err != nil {
		logger.Fatal().
			Err(err).
			Msg("listing stacks")
	}

	for _, stackEntry := range c.filterStacksByWorkingDir(report.Stacks) {
		stack := stackEntry.Stack
		stackMeta := stack.Meta()
		globals, err := terramate.LoadStackGlobals(c.root(), stackMeta)
		if err != nil {
			log.Fatal().
				Err(err).
				Str("stack", stackMeta.Path).
				Msg("listing stacks globals: loading stack")
		}

		globalsStrRepr := globals.String()
		if globalsStrRepr == "" {
			continue
		}

		c.log("\nstack %q:", stackMeta.Path)
		for _, line := range strings.Split(globalsStrRepr, "\n") {
			c.log("\t%s", line)
		}
	}
}

func (c *cli) printMetadata() {
	logger := log.With().
		Str("action", "printMetadata()").
		Logger()

	logger.Trace().
		Msg("Create new terramate manager.")

	mgr := terramate.NewManager(c.root(), c.prj.baseRef)
	report, err := c.listStacks(mgr, c.parsedArgs.Changed)
	if err != nil {
		logger.Fatal().
			Err(err).
			Msg("listing stacks")
	}

	stackEntries := c.filterStacksByWorkingDir(report.Stacks)

	if len(stackEntries) == 0 {
		return
	}

	c.log("Available metadata:")

	for _, stackEntry := range stackEntries {
		stack := stackEntry.Stack
		stackMeta := stack.Meta()

		logger.Debug().
			Stringer("stack", stack).
			Msg("Print metadata for individual stack.")

		c.log("\nstack %q:", stack.PrjAbsPath())
		c.log("\tterramate.name=%q", stackMeta.Name)
		c.log("\tterramate.path=%q", stackMeta.Path)
		c.log("\tterramate.description=%q", stackMeta.Description)
	}
}

func (c *cli) checkOutdatedGeneratedCode(stacks []stack.S) {
	logger := log.With().
		Str("action", "checkOutdatedGeneratedCode()").
		Logger()

	if c.parsedArgs.Run.DisableCheckGenCode {
		logger.Trace().Msg("Outdated generated code check is disabled.")
		return
	}

	logger.Trace().Msg("Checking if any stack has outdated code.")

	hasOutdated := false
	for _, stack := range stacks {
		logger := logger.With().
			Stringer("stack", stack).
			Logger()

		logger.Trace().Msg("checking stack for outdated code")

		outdated, err := generate.CheckStack(c.root(), stack)
		if err != nil {
			logger.Fatal().Err(err).Msg("checking stack for outdated code")
		}

		if len(outdated) > 0 {
			hasOutdated = true
		}

		for _, filename := range outdated {
			logger.Error().
				Str("filename", filename).
				Msg("outdated code found")
		}
	}

	if hasOutdated {
		logger.Fatal().
			Err(ErrOutdatedGenCodeDetected).
			Msg("please run: 'terramate generate' to update generated code")
	}
}

func (c *cli) runOnStacks() {
	logger := log.With().
		Str("action", "runOnStacks()").
		Str("workingDir", c.wd()).
		Logger()

	stacks, err := c.computeSelectedStacks(true)
	if err != nil {
		logger.Fatal().
			Err(err).
			Msgf("computing selected stacks")
	}

	c.checkOutdatedGeneratedCode(stacks)

	logger.Trace().Msg("Get order of stacks to run command on.")

	orderedStacks, reason, err := run.Sort(c.root(), stacks, c.parsedArgs.Changed)
	if err != nil {
		if errors.Is(err, dag.ErrCycleDetected) {
			logger.Fatal().
				Str("reason", reason).
				Err(err).
				Msg("running in order")
		} else {
			log.Fatal().
				Err(err).
				Msg("failed to plan execution")
		}
	}

	if c.parsedArgs.Run.DryRun {
		logger.Trace().
			Msg("Do a dry run - get order without actually running command.")
		if len(orderedStacks) > 0 {
			c.log("The stacks will be executed using order below:")

			for i, s := range orderedStacks {
				stackdir, _ := c.friendlyFmtDir(s.PrjAbsPath())
				c.log("\t%d. %s (%s)", i, s.Name(), stackdir)
			}
		} else {
			c.log("No stacks will be executed.")
		}

		return
	}

	logger.Info().
		Bool("changed", c.parsedArgs.Changed).
		Msg("Running command in stacks reachable from working directory")

	failed := false

	for _, stack := range orderedStacks {
		cmd := exec.Command(c.parsedArgs.Run.Command[0], c.parsedArgs.Run.Command[1:]...)
		cmd.Dir = stack.AbsPath()
		cmd.Env = os.Environ()
		cmd.Stdin = c.stdin
		cmd.Stdout = c.stdout
		cmd.Stderr = c.stderr

		logger := logger.With().
			Stringer("stack", stack).
			Str("cmd", strings.Join(c.parsedArgs.Run.Command, " ")).
			Logger()

		logger.Info().Msg("Running command in stack")

		err = cmd.Run()
		if err != nil {
			failed = true

			if c.parsedArgs.Run.ContinueOnError {
				logger.Warn().
					Err(err).
					Msg("failed to execute command")
			} else {
				logger.Fatal().
					Err(err).
					Msg("failed to execute command")
			}
		}
	}

	if failed {
		os.Exit(1)
	}
}

func (c *cli) wd() string   { return c.prj.wd }
func (c *cli) root() string { return c.prj.root }

func (c *cli) log(format string, args ...interface{}) {
	fmt.Fprintln(c.stdout, fmt.Sprintf(format, args...))
}

func (c *cli) logerr(format string, args ...interface{}) {
	fmt.Fprintln(c.stderr, fmt.Sprintf(format, args...))
}

func (c *cli) friendlyFmtDir(dir string) (string, bool) {
	return prj.FriendlyFmtDir(c.root(), c.wd(), dir)
}

func (c *cli) computeSelectedStacks(ensureCleanRepo bool) ([]stack.S, error) {
	logger := log.With().
		Str("action", "computeSelectedStacks()").
		Str("workingDir", c.wd()).
		Logger()

	logger.Trace().Msg("Create new terramate manager.")

	mgr := terramate.NewManager(c.root(), c.prj.baseRef)

	logger.Trace().Msg("Get list of stacks.")

	report, err := c.listStacks(mgr, c.parsedArgs.Changed)
	if err != nil {
		return nil, err
	}

	c.gitSafeguards(report.Checks, ensureCleanRepo)

	logger.Trace().Msg("Filter stacks by working directory.")

	entries := c.filterStacksByWorkingDir(report.Stacks)

	stacks := make([]stack.S, len(entries))
	for i, e := range entries {
		stacks[i] = e.Stack
	}

	stacks, err = mgr.AddWantedOf(stacks)
	if err != nil {
		return nil, fmt.Errorf("adding wanted stacks: %w", err)
	}

	return stacks, nil
}

func (c *cli) filterStacksByWorkingDir(stacks []terramate.Entry) []terramate.Entry {
	logger := log.With().
		Str("action", "filterStacksByWorkingDir()").
		Str("workingDir", c.wd()).
		Logger()

	logger.Trace().
		Msg("Get relative working directory.")
	relwd := prj.PrjAbsPath(c.root(), c.wd())

	logger.Trace().
		Msg("Get filtered stacks.")
	filtered := []terramate.Entry{}
	for _, e := range stacks {
		if strings.HasPrefix(e.Stack.PrjAbsPath(), relwd) {
			filtered = append(filtered, e)
		}
	}

	return filtered
}

func (c cli) checkVersion() {
	logger := log.With().
		Str("action", "cli.checkVersion()").
		Str("root", c.root()).
		Logger()

	logger.Trace().Msg("checking if terramate version satisfies project constraint")

	rootcfg := c.prj.rootcfg

	if rootcfg.Terramate == nil {
		logger.Info().Msg("project root has no config, skipping version check")
		return
	}

	if rootcfg.Terramate.RequiredVersion == "" {
		logger.Info().Msg("project root config has no required_version, skipping version check")
		return
	}

	if err := terramate.CheckVersion(rootcfg.Terramate.RequiredVersion); err != nil {
		logger.Fatal().Err(err).Send()
	}
}

func newGit(basedir string, checkrepo bool) (*git.Git, error) {
	log.Debug().
		Str("action", "newGit()").
		Msg("Create new git wrapper providing config.")
	g, err := git.WithConfig(git.Config{
		WorkingDir: basedir,
		Env:        os.Environ(),
	})

	if err != nil {
		return nil, err
	}

	if checkrepo && !g.IsRepository() {
		return nil, fmt.Errorf("dir %q is not a git repository", basedir)
	}

	return g, nil
}

func lookupProject(wd string) (prj project, found bool, err error) {
	prj = project{
		wd: wd,
	}

	logger := log.With().
		Str("action", "lookupProject()").
		Str("workingDir", wd).
		Logger()

	logger.Trace().Msg("Create new git wrapper.")

	gw, err := newGit(wd, false)
	if err == nil {
		logger.Trace().Msg("Get root of git repo.")

		gitdir, err := gw.Root()
		if err == nil {
			logger.Trace().Msg("Get absolute path of git directory.")

			gitabs, err := filepath.Abs(gitdir)
			if err != nil {
				return project{}, false, fmt.Errorf("getting absolute path of %q: %w", gitdir, err)
			}

			logger.Trace().Msg("Evaluate symbolic links.")

			gitabs, err = filepath.EvalSymlinks(gitabs)
			if err != nil {
				return project{}, false, fmt.Errorf("failed evaluating symlinks of %q: %w",
					gitabs, err)
			}

			root := filepath.Dir(gitabs)

			logger.Trace().Msg("Load root config.")

			cfg, err := hcl.ParseDir(root)
			if err != nil {
				return project{}, false, err
			}

			prj.isRepo = true
			prj.rootcfg = cfg
			prj.root = root

			return prj, true, nil
		}
	}

	dir := wd

	for {
		logger.Trace().Msg("Load root config.")

		cfg, ok, err := config.TryLoadRootConfig(dir)
		if err != nil {
			return project{}, false, err
		}

		if ok {
			prj.root = dir
			prj.rootcfg = cfg

			return prj, true, nil
		}

		if dir == "/" {
			break
		}

		dir = filepath.Dir(dir)
	}

	return project{}, false, nil
}

func configureLogging(logLevel string, logFmt string, output io.Writer) {
	zloglevel, err := zerolog.ParseLevel(logLevel)

	if err != nil {
		zloglevel = zerolog.FatalLevel
	}

	zerolog.SetGlobalLevel(zloglevel)

	if logFmt == "json" {
		zerolog.TimeFieldFormat = zerolog.TimeFormatUnix
		log.Logger = log.Output(output)
	} else if logFmt == "text" { // no color
		log.Logger = log.Output(zerolog.ConsoleWriter{Out: output, NoColor: true, TimeFormat: time.RFC3339})
	} else { // default: console mode using color
		log.Logger = log.Output(zerolog.ConsoleWriter{Out: output, NoColor: false, TimeFormat: time.RFC3339})
	}
}<|MERGE_RESOLUTION|>--- conflicted
+++ resolved
@@ -83,12 +83,6 @@
 		Command             []string `arg:"" name:"cmd" passthrough:"" help:"command to execute."`
 	} `cmd:"" help:"Run command in the stacks."`
 
-	Stacks struct {
-		List struct {
-			Why bool `help:"Shows the reason why the stack has changed."`
-		} `cmd:"" help:"List stacks."`
-	} `cmd:"" help:"stack related commands."`
-
 	Generate struct{} `cmd:"" help:"Generate terraform code for stacks."`
 
 	InstallCompletions kongplete.InstallCompletions `cmd:"" help:"install shell completions"`
@@ -98,11 +92,8 @@
 			StackDirs []string `arg:"" name:"paths" optional:"true" help:"the stack directory (current directory if not set)."`
 		} `cmd:"" help:"Initialize a stack, does nothing if stack already initialized."`
 
-<<<<<<< HEAD
 		Metadata struct{} `cmd:"" help:"shows metadata available on the project"`
 
-=======
->>>>>>> fc6214cf
 		Globals struct {
 		} `cmd:"" help:"list globals for all stacks."`
 
@@ -349,26 +340,7 @@
 	logger.Debug().Msg("Handle command.")
 
 	switch c.ctx.Command() {
-<<<<<<< HEAD
-	case "stacks list":
-=======
-	case "plan graph":
-		log.Trace().
-			Str("actionContext", "cli()").
-			Msg("Handle `plan graph`.")
-		c.generateGraph()
-	case "plan run-order":
-		log.Trace().
-			Str("actionContext", "cli()").
-			Msg("Print run-order.")
-		c.printRunOrder()
-	case "stacks init":
-		log.Trace().
-			Str("actionContext", "cli()").
-			Msg("Handle stacks init command.")
-		c.initStack([]string{c.wd()})
 	case "list":
->>>>>>> fc6214cf
 		log.Trace().
 			Str("actionContext", "cli()").
 			Msg("Print list of stacks.")
