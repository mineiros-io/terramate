--- conflicted
+++ resolved
@@ -33,15 +33,7 @@
 		"experimental run-order",
 		"experimental run-graph",
 		"generate",
-<<<<<<< HEAD
-		"stacks list",
-=======
 		"list",
-		"stacks init stack",
-		"stacks globals",
-		"plan run-order",
-		"plan graph",
->>>>>>> fc6214cf
 		"run cat terramate.tm.hcl",
 	}
 	uncheckedCmds := []string{
