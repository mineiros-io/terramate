--- conflicted
+++ resolved
@@ -72,13 +72,8 @@
 //	errors.StackMeta
 //		The stack that originated the error.
 //  *List
-<<<<<<< HEAD
-//		The underlying error list. By wrapping an error list, you also wrap all
-//		of its error items.
-=======
 //		The underlying error list. In this case we wrap all of its individual
 //		errors so they carry all the context to print them individually.
->>>>>>> 07c9a371
 //	error
 //		The underlying error that triggered this one.
 //	hcl.Diagnostics
@@ -247,15 +242,9 @@
 	return e.FileRange == hcl.Range{} && e.Kind == "" && e.Description == "" && e.Stack == nil
 }
 
-<<<<<<< HEAD
-func (e *Error) error(members []interface{}, verbose bool) string {
-	var errParts []string
-	for _, arg := range members {
-=======
 func (e *Error) error(fields []interface{}, verbose bool) string {
 	var errParts []string
 	for _, arg := range fields {
->>>>>>> 07c9a371
 		emptyRange := hcl.Range{}
 		switch v := arg.(type) {
 		case hcl.Range:
@@ -296,11 +285,7 @@
 				errmsg := ""
 				e, ok := v.(*Error)
 				if ok {
-<<<<<<< HEAD
-					errmsg = e.error(e.defaultErrorParts(), verbose)
-=======
 					errmsg = e.error(e.defaultErrorFields(), verbose)
->>>>>>> 07c9a371
 				} else {
 					errmsg = v.Error()
 				}
@@ -316,11 +301,7 @@
 	return strings.Join(errParts, separator)
 }
 
-<<<<<<< HEAD
-func (e *Error) defaultErrorParts() []interface{} {
-=======
 func (e *Error) defaultErrorFields() []interface{} {
->>>>>>> 07c9a371
 	return []interface{}{
 		e.FileRange,
 		e.Kind,
@@ -332,34 +313,21 @@
 
 // Error returns the error message.
 func (e *Error) Error() string {
-<<<<<<< HEAD
-	return e.error(e.defaultErrorParts(), false)
-=======
 	return e.error(e.defaultErrorFields(), false)
->>>>>>> 07c9a371
 }
 
 // Detailed returns a detailed error message.
 func (e *Error) Detailed() string {
-<<<<<<< HEAD
-	return e.error(e.defaultErrorParts(), true)
-=======
 	return e.error(e.defaultErrorFields(), true)
->>>>>>> 07c9a371
 }
 
 // AsList returns the error as a list.
 // If it's underlying error is a *List, then it just returns it because
 // they're already explicitly wrapped.
 func (e *Error) AsList() *List {
-<<<<<<< HEAD
-	if errs, ok := e.Err.(*List); ok {
-		return errs
-=======
 	var el *List
 	if errors.As(e, &el) {
 		return el
->>>>>>> 07c9a371
 	}
 
 	return L(e)
