// Copyright 2022 Mineiros GmbH
//
// Licensed under the Apache License, Version 2.0 (the "License");
// you may not use this file except in compliance with the License.
// You may obtain a copy of the License at
//
//      http://www.apache.org/licenses/LICENSE-2.0
//
// Unless required by applicable law or agreed to in writing, software
// distributed under the License is distributed on an "AS IS" BASIS,
// WITHOUT WARRANTIES OR CONDITIONS OF ANY KIND, either express or implied.
// See the License for the specific language governing permissions and
// limitations under the License.

// Package errors implements the Terramate standard error type.
// It's heavily influenced by Rob Pike `errors` package in the Upspin project:
// 	https://commandcenter.blogspot.com/2017/12/error-handling-in-upspin.html
package errors

import (
	"errors"
	"fmt"
	"strings"

	"github.com/hashicorp/hcl/v2"
)

// Error is the default Terramate error type.
// At least one of the error fields must be set.
// See E() for its usage.
type Error struct {
	// Kind is the kind of error.
	Kind Kind

	// Description of the error.
	Description string

	// FileRange holds the error source.
	FileRange hcl.Range

	// Stack which originated the error.
	Stack StackMeta

	// Err holds the underlying error.
	Err error
}

type (
	// Kind defines the kind of an error.
	Kind string
	// StackMeta has the metadata of the stack which originated the error.
	// Same interface as stack.Metadata.
	StackMeta interface {
		Name() string
		Desc() string
		Path() string
	}
)

const separator = ": "

// E builds an error value from its arguments.
// There must be at least one argument or E panics.
// The type of each argument determines its meaning.
// Multiple underlying errors can be provided and in such case E() builds a *List
// of errors as its underlying error.
// If multiple arguments of same type is presented (and it's not an
// underlying error type), only the last one is recorded.
//
// The supported types are:
//
// 	errors.Kind
//		The kind of error (eg.: HCLSyntax, TerramateSchema, etc).
//	hcl.Range
//		The file range where the error originated.
//	errors.StackMeta
//		The stack that originated the error.
<<<<<<< HEAD
=======
//  *List
//		The underlying error list. In this case we wrap all of its individual
//		errors so they carry all the context to print them individually.
//	error
//		The underlying error that triggered this one.
//	hcl.Diagnostics
//		The underlying hcl error that triggered this one.
//		Only the first hcl.Diagnostic will be used.
//		If hcl.Range is not set, the diagnostic subject range is pulled.
//		If the string Description is not set, the diagnostic detail field is
//		pulled.
//	hcl.Diagnostic
//		Same behavior as hcl.Diagnostics but for a single diagnostic.
>>>>>>> 0d41f4ac
//	string
//		The error description. It supports formatting using the Go's fmt verbs
//		as long as the arguments are not one of the defined types.
//
//  The underlying error types are:
//
//  *List
//		The underlying error list wrapped by this one.
// 		This error wraps all of its individual errors so they carry all the
//      context to print them individually.
//	hcl.Diagnostics
//		The underlying list of hcl errors wrapped by this one.
//		This type is converted to a *List containing only the hcl.DiagError values.
//	hcl.Diagnostic
//		The underlying hcl error wrapped by this one.
//		It's ignored if its type is not hcl.DiagError.
//		If hcl.Range is not already set, the diagnostic subject range is pulled.
//		If the string Description is not set, the diagnostic detail field is
//		pulled.
//	error
//		The underlying error that triggered this one.
//
// If the error is printed, only those items that have been
// set to non-zero values will appear in the result. For the `hcl.Range` type,
// the `range.Empty()` method is used.
//
// When the underlying error is a single error, then the fields below are
// promoted from the underlying error when absent:
//
// - errors.Kind
// - errors.StackMeta
// - hcl.Range
//
// Minimization:
//
// In order to avoid duplicated messages, if the underlying error is an *Error,
// we erase the fields present in it if already set with same value in this
// error.
func E(args ...interface{}) *Error {
	if len(args) == 0 {
		panic("called with no args")
	}

	var format *string

	fmtargs := []interface{}{}

	e := &Error{}
	defer func() {
		if e.isEmpty() {
			panic(errors.New("empty error"))
		}
	}()

	errs := L()
	for _, arg := range args {
		switch arg := arg.(type) {
		case Kind:
			e.Kind = arg
		case hcl.Range:
			e.FileRange = arg
		case StackMeta:
			e.Stack = arg
		case hcl.Diagnostics:
			errs.Append(arg)
		case hcl.Diagnostic:
			errs.Append(&arg)
		case *hcl.Diagnostic:
			errs.Append(arg)
		case *List:
			errs.Append(arg)
		case error:
			errs.Append(arg)
		case string:
			val := arg
			if format == nil {
				format = &val
			} else {
				fmtargs = append(fmtargs, val)
			}
		default:
			fmtargs = append(fmtargs, arg)
		}
	}

	if format != nil {
		e.Description = fmt.Sprintf(*format, fmtargs...)
	} else if len(fmtargs) > 0 {
		panic(errors.New("errors.E called with arbitrary types and no format"))
	}

	if errs.len() == 0 {
		return e
	}

<<<<<<< HEAD
	if errs.len() > 1 {
=======
	if e.isEmpty() {
		panic(errors.New("empty error"))
	}

	errs, ok := e.Err.(*List)
	if ok {
>>>>>>> 0d41f4ac
		// if the underlying error is a *List we wrap all of its elements so they
		// carry all the context needed to print them individually.
		// Eg.:
		//   errs := errors.L()
		//   obj, err := something.Do()
		//   if err != nil {
		// 	 	errs.Append(errors.E(ErrSomethingBadHappened, err))
		//   }
		//
		//   if `err` is an *errors.List, the code above means that all of their
		//   error items have the kind `ErrSomethingBadHappened`.
		//

<<<<<<< HEAD
		// code below captures all arguments but the underlying errors
		// so we can wrap the elements of the list with same semantics intended
		// by the caller of E.
		wrappingArgs := []interface{}{}
		for _, arg := range args {
			switch arg.(type) {
			case error, *Error, *List, hcl.Diagnostic, *hcl.Diagnostic,
				hcl.Diagnostics:
				// do nothing
			default:
=======
		// code below captures all arguments but the *List so we can wrap the
		// elements of the list with same semantics intended by the caller of E.
		wrappingArgs := []interface{}{}
		for _, arg := range args {
			_, ok := arg.(*List)
			if !ok {
>>>>>>> 0d41f4ac
				wrappingArgs = append(wrappingArgs, arg)
			}
		}

		for i, el := range errs.errs {
<<<<<<< HEAD
			args := make([]interface{}, len(wrappingArgs))
			copy(args, wrappingArgs)
			args = append(args, el)
			errs.errs[i] = E(args...)
		}

		e.Err = errs
=======
			errs.errs[i] = E(append(wrappingArgs, el)...)
		}

		return e
	}

	prev, ok := e.Err.(*Error)
	if !ok {
>>>>>>> 0d41f4ac
		return e
	}

	// errs.len == 1
	e.Err = errs.errs[0]

	switch prev := e.Err.(type) {
	case *hcl.Diagnostic:
		if prev.Subject != nil && e.FileRange.Empty() {
			e.FileRange = *prev.Subject
		}

		if e.Description == "" {
			e.Description = prev.Detail
		}

		e.Err = nil
	case *Error:
		if e.Kind == "" {
			e.Kind = prev.Kind
		}
		if prev.Kind == e.Kind {
			prev.Kind = ""
		}

		emptyRange := hcl.Range{}
		if e.FileRange == emptyRange {
			e.FileRange = prev.FileRange
		}
		if prev.FileRange == e.FileRange {
			prev.FileRange = hcl.Range{}
		}
		if equalStack(e.Stack, prev.Stack) {
			prev.Stack = nil
		}
		if prev.Description == e.Description {
			prev.Description = ""
		}
		if prev.isEmpty() {
			e.Err = prev.Err
		}
	}

	return e
}

// isEmpty tells if all fields of this error are empty.
// Note that e.Err is the underlying error hence not checked.
func (e *Error) isEmpty() bool {
	return e.FileRange == hcl.Range{} && e.Kind == "" && e.Description == "" && e.Stack == nil
}

func (e *Error) error(fields []interface{}, verbose bool) string {
	var errParts []string
	for _, arg := range fields {
		emptyRange := hcl.Range{}
		switch v := arg.(type) {
		case *List:
			// if the underlying error is a *List, all the elements are wrapped
			// with the parent error fields.
			return v.Error()
		case hcl.Range:
			if v != emptyRange {
				if verbose {
					errParts = append(errParts,
						fmt.Sprintf("filename=%q, start line=%d, start col=%d, "+
							"start byte=%d, end line=%d, end col=%d, end byte=%d",
							v.Filename,
							v.Start.Line, v.Start.Column, v.Start.Byte,
							v.End.Line, v.End.Column, v.End.Byte),
					)
				} else {
					errParts = append(errParts, v.String())
				}
			}
		case Kind:
			if v != "" {
				errParts = append(errParts, string(v))
			}
		case string:
			if v != "" {
				errParts = append(errParts, v)
			}
		case StackMeta:
			if v != nil {
				if verbose {
					errParts = append(errParts,
						fmt.Sprintf("at stack (name=%q, path=%q, desc=%q)",
							v.Name(), v.Path(), v.Desc(),
						))
				} else {
					errParts = append(errParts, fmt.Sprintf("at stack %q", v.Path()))
				}
			}
		case error:
			if v != nil {
				errmsg := ""
				e, ok := v.(*Error)
				if ok {
					errmsg = e.error(e.defaultErrorFields(), verbose)
				} else {
					errmsg = v.Error()
				}
				errParts = append(errParts, errmsg)
			}
		case nil:
			// ignore nil values
		default:
			panic(fmt.Errorf("unexpected errors.E type: %+v", arg))
		}
	}

	return strings.Join(errParts, separator)
}

func (e *Error) defaultErrorFields() []interface{} {
	return []interface{}{
		e.FileRange,
		e.Kind,
		e.Description,
		e.Stack,
		e.Err,
	}
}

// Error returns the error message.
func (e *Error) Error() string {
	return e.error(e.defaultErrorFields(), false)
}

// Detailed returns a detailed error message.
func (e *Error) Detailed() string {
	return e.error(e.defaultErrorFields(), true)
}

// AsList returns the error as a list.
// If it's underlying error is a *List, then it just returns it because
// they're already explicitly wrapped.
func (e *Error) AsList() *List {
	var el *List
	if errors.As(e, &el) {
		return el
	}

	return L(e)
}

// Message returns the error message without some metadata.
// This method is suitable for editor extensions that needs to handle the
// metadata themselves.
func (e *Error) Message() string {
	return e.error([]interface{}{
		e.Kind,
		e.Description,
		e.Stack,
		e.Err,
	}, false)
}

// Is tells if err matches the target error.
// The target error must be of errors.Error type and it will try to match the following fields:
// - Kind
// - Description
// - Stack
// - FileRange
// Any fields absent (empty) on the target error are ignored even if they exist on err (partial match).
func (e *Error) Is(target error) bool {
	t, ok := target.(*Error)
	if !ok {
		return false
	}

	if t.Kind != "" && e.Kind != t.Kind {
		return false
	}

	if t.Description != "" && e.Description != t.Description {
		return false
	}

	if t.Stack != nil && !equalStack(e.Stack, t.Stack) {
		return false
	}

	if !t.FileRange.Empty() && e.FileRange != t.FileRange {
		return false
	}

	return true
}

// Unwrap returns the wrapped error, if there is any.
// Returns nil if there is no wrapped error.
func (e *Error) Unwrap() error {
	return e.Err
}

// IsKind tells if err is of kind k.
// It is a small wrapper around calling errors.Is(err, errors.Kind(k)).
func IsKind(err error, k Kind) bool {
	return Is(err, E(k))
}

// Is is just an alias to Go stdlib errors.Is
func Is(err, target error) bool {
	return errors.Is(err, target)
}

// As is just an alias to Go stdlib errors.As
func As(err error, target interface{}) bool {
	return errors.As(err, target)
}

func equalStack(s1, s2 StackMeta) bool {
	if (s1 == nil) != (s2 == nil) {
		return false
	}

	if s1 == nil { // s2 is also nil
		return true
	}

	return s1.Name() == s2.Name() &&
		s1.Desc() == s2.Desc() &&
		s1.Path() == s2.Path()
}<|MERGE_RESOLUTION|>--- conflicted
+++ resolved
@@ -75,8 +75,6 @@
 //		The file range where the error originated.
 //	errors.StackMeta
 //		The stack that originated the error.
-<<<<<<< HEAD
-=======
 //  *List
 //		The underlying error list. In this case we wrap all of its individual
 //		errors so they carry all the context to print them individually.
@@ -90,7 +88,6 @@
 //		pulled.
 //	hcl.Diagnostic
 //		Same behavior as hcl.Diagnostics but for a single diagnostic.
->>>>>>> 0d41f4ac
 //	string
 //		The error description. It supports formatting using the Go's fmt verbs
 //		as long as the arguments are not one of the defined types.
@@ -186,16 +183,7 @@
 		return e
 	}
 
-<<<<<<< HEAD
 	if errs.len() > 1 {
-=======
-	if e.isEmpty() {
-		panic(errors.New("empty error"))
-	}
-
-	errs, ok := e.Err.(*List)
-	if ok {
->>>>>>> 0d41f4ac
 		// if the underlying error is a *List we wrap all of its elements so they
 		// carry all the context needed to print them individually.
 		// Eg.:
@@ -209,7 +197,6 @@
 		//   error items have the kind `ErrSomethingBadHappened`.
 		//
 
-<<<<<<< HEAD
 		// code below captures all arguments but the underlying errors
 		// so we can wrap the elements of the list with same semantics intended
 		// by the caller of E.
@@ -220,20 +207,11 @@
 				hcl.Diagnostics:
 				// do nothing
 			default:
-=======
-		// code below captures all arguments but the *List so we can wrap the
-		// elements of the list with same semantics intended by the caller of E.
-		wrappingArgs := []interface{}{}
-		for _, arg := range args {
-			_, ok := arg.(*List)
-			if !ok {
->>>>>>> 0d41f4ac
 				wrappingArgs = append(wrappingArgs, arg)
 			}
 		}
 
 		for i, el := range errs.errs {
-<<<<<<< HEAD
 			args := make([]interface{}, len(wrappingArgs))
 			copy(args, wrappingArgs)
 			args = append(args, el)
@@ -241,16 +219,6 @@
 		}
 
 		e.Err = errs
-=======
-			errs.errs[i] = E(append(wrappingArgs, el)...)
-		}
-
-		return e
-	}
-
-	prev, ok := e.Err.(*Error)
-	if !ok {
->>>>>>> 0d41f4ac
 		return e
 	}
 
