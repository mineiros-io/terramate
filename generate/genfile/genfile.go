// Copyright 2022 Mineiros GmbH
//
// Licensed under the Apache License, Version 2.0 (the "License");
// you may not use this file except in compliance with the License.
// You may obtain a copy of the License at
//
//      http://www.apache.org/licenses/LICENSE-2.0
//
// Unless required by applicable law or agreed to in writing, software
// distributed under the License is distributed on an "AS IS" BASIS,
// WITHOUT WARRANTIES OR CONDITIONS OF ANY KIND, either express or implied.
// See the License for the specific language governing permissions and
// limitations under the License.

package genfile

import (
	"path/filepath"
	"strings"

	"github.com/mineiros-io/terramate/errors"
	"github.com/mineiros-io/terramate/hcl"
	"github.com/mineiros-io/terramate/project"
	"github.com/mineiros-io/terramate/stack"
	"github.com/rs/zerolog/log"
	"github.com/zclconf/go-cty/cty"
)

const (
<<<<<<< HEAD
	// ErrInvalidContentType indicates the content attribute on
	// has a invalid type.
	ErrInvalidContentType errors.Kind = "invalid content type"

	// ErrInvalidConditionType indicates the condition attribute on
	// has a invalid type.
=======
	// ErrInvalidContentType indicates the content attribute
	// has an invalid type.
	ErrInvalidContentType errors.Kind = "invalid content type"

	// ErrInvalidConditionType indicates the condition attribute
	// has an invalid type.
>>>>>>> 4e7f4a57
	ErrInvalidConditionType errors.Kind = "invalid condition type"

	// ErrContentEval indicates an error when evaluating the content attribute.
	ErrContentEval errors.Kind = "evaluating content"

	// ErrConditionEval indicates an error when evaluating the condition attribute.
	ErrConditionEval errors.Kind = "evaluating condition"

	// ErrLabelConflict indicates the two generate_file blocks
	// have the same label.
	ErrLabelConflict errors.Kind = "label conflict detected"
)

// StackFiles represents all generated files for a stack,
// mapping the generated file path to the actual file body.
type StackFiles struct {
	files map[string]File
}

// File represents generated file from a single generate_file block.
type File struct {
	origin    string
	body      string
	condition bool
}

// Body returns the file body.
func (f File) Body() string {
	return f.body
}

// Origin returns the path, relative to the project root,
// of the configuration that originated the file.
func (f File) Origin() string {
	return f.origin
}

// Condition returns the result of the evaluation of the
// condition attribute for the generated code.
func (f File) Condition() bool {
	return f.condition
}

// Header returns the header of this file.
func (f File) Header() string {
	// For now we don't support headers for arbitrary files
	return ""
}

// GeneratedFiles returns all generated files, mapping the file path to
// the file description. The path is absolute relative to the project root.
func (s StackFiles) GeneratedFiles() map[string]File {
	cp := map[string]File{}
	for k, v := range s.files {
		cp[k] = v
	}
	return cp
}

// Load loads and parses from the file system all generate_file blocks for
// a given stack. It will navigate the file system from the stack dir until
// it reaches rootdir, loading generate_file blocks found on Terramate
// configuration files.
//
// All generate_file blocks must have unique labels, even ones at different
// directories. Any conflicts will be reported as an error.
//
// Metadata and globals for the stack are used on the evaluation of the
// generate_file blocks.
//
// The rootdir MUST be an absolute path.
func Load(rootdir string, sm stack.Metadata, globals stack.Globals) (StackFiles, error) {
	stackpath := filepath.Join(rootdir, sm.Path())
	logger := log.With().
		Str("action", "genfile.Load()").
		Str("path", stackpath).
		Logger()

	logger.Trace().Msg("loading generate_file blocks")

	genFileBlocks, err := loadGenFileBlocks(rootdir, stackpath)
	if err != nil {
		return StackFiles{}, errors.E("loading generate_file", err)
	}

	evalctx, err := stack.NewEvalCtx(stackpath, sm, globals)
	if err != nil {
		return StackFiles{}, errors.E(err, "creating eval context")
	}

	logger.Trace().Msg("generating files")

	res := StackFiles{
		files: map[string]File{},
	}

	for name, genFileBlock := range genFileBlocks {
		logger := logger.With().
			Str("block", name).
			Logger()

		logger.Trace().Msg("evaluating condition")

		condition := true
		if genFileBlock.block.Condition != nil {
			logger.Trace().Msg("has condition attribute, evaluating it")
			value, err := evalctx.Eval(genFileBlock.block.Condition.Expr)
			if err != nil {
				return StackFiles{}, errors.E(ErrConditionEval, err)
			}
			if value.Type() != cty.Bool {
				return StackFiles{}, errors.E(
					ErrInvalidConditionType,
					"condition has type %s but must be boolean",
					value.Type().FriendlyName(),
				)
			}
			condition = value.True()
		}

		if !condition {
			logger.Trace().Msg("condition=false, content wont be evaluated")
			res.files[name] = File{
				origin:    genFileBlock.origin,
				condition: condition,
			}
			continue
		}

		logger.Trace().Msg("evaluating contents")

		value, err := evalctx.Eval(genFileBlock.block.Content.Expr)
		if err != nil {
			return StackFiles{}, errors.E(ErrContentEval, err)
		}

		condition := true
		if genFileBlock.block.Condition != nil {
			logger.Trace().Msg("has condition attribute, evaluating it")
			value, err := evalctx.Eval(genFileBlock.block.Condition.Expr)
			if err != nil {
				return StackFiles{}, errors.E(ErrConditionEval, err)
			}
			if value.Type() != cty.Bool {
				return StackFiles{}, errors.E(
					ErrInvalidConditionType,
					"condition has type %s but must be boolean",
					value.Type().FriendlyName(),
				)
			}
			condition = value.True()
		}

		if value.Type() != cty.String {
			return StackFiles{}, errors.E(
				ErrInvalidContentType,
				"content has type %s but must be string",
				value.Type().FriendlyName(),
			)
		}

		res.files[name] = File{
			origin:    genFileBlock.origin,
			body:      value.AsString(),
			condition: condition,
		}
	}

	logger.Trace().Msg("evaluated all blocks with success.")

	return res, nil
}

type genFileBlock struct {
	origin string
	block  hcl.GenFileBlock
}

// loadGenFileBlocks will load all generate_file blocks.
// The returned map maps the name of the block (its label)
// to the original block and the path (relative to project root) of the config
// from where it was parsed.
func loadGenFileBlocks(rootdir string, cfgdir string) (map[string]genFileBlock, error) {
	logger := log.With().
		Str("action", "genfile.loadGenFileBlocks()").
		Str("root", rootdir).
		Str("configDir", cfgdir).
		Logger()

	logger.Trace().Msg("Parsing generate_hcl blocks.")

	if !strings.HasPrefix(cfgdir, rootdir) {
		logger.Trace().Msg("config dir outside root, nothing to do")
		return nil, nil
	}

	genFileBlocks, err := hcl.ParseGenerateFileBlocks(cfgdir)
	if err != nil {
		return nil, errors.E(err, "cfgdir %q", cfgdir)
	}

	logger.Trace().Msg("Parsed generate_file blocks.")
	res := map[string]genFileBlock{}

	for filename, blocks := range genFileBlocks {
		for _, block := range blocks {
			name := block.Label
			origin := project.PrjAbsPath(rootdir, filename)

			if other, ok := res[name]; ok {
				return nil, conflictErr(name, origin, other.origin)
			}

			res[name] = genFileBlock{
				origin: origin,
				block:  block,
			}

			logger.Trace().Msg("loaded generate_file block.")
		}
	}

	parentRes, err := loadGenFileBlocks(rootdir, filepath.Dir(cfgdir))
	if err != nil {
		return nil, err
	}

	if err := merge(res, parentRes); err != nil {
		return nil, err
	}

	logger.Trace().Msg("loaded generate_file blocks with success.")
	return res, nil
}

func merge(target, src map[string]genFileBlock) error {
	for blockLabel, srcFile := range src {
		if targetFile, ok := target[blockLabel]; ok {
			return conflictErr(blockLabel, srcFile.origin, targetFile.origin)
		}
		target[blockLabel] = srcFile
	}
	return nil
}

func conflictErr(label, origin, otherOrigin string) error {
	if origin == otherOrigin {
		return errors.E(
			ErrLabelConflict,
			"%s has blocks with same label %q",
			origin,
			label,
		)
	}
	return errors.E(
		ErrLabelConflict,
		"%s and %s have blocks with same label %q",
		origin,
		otherOrigin,
		label,
	)
}<|MERGE_RESOLUTION|>--- conflicted
+++ resolved
@@ -27,21 +27,12 @@
 )
 
 const (
-<<<<<<< HEAD
-	// ErrInvalidContentType indicates the content attribute on
-	// has a invalid type.
-	ErrInvalidContentType errors.Kind = "invalid content type"
-
-	// ErrInvalidConditionType indicates the condition attribute on
-	// has a invalid type.
-=======
 	// ErrInvalidContentType indicates the content attribute
 	// has an invalid type.
 	ErrInvalidContentType errors.Kind = "invalid content type"
 
 	// ErrInvalidConditionType indicates the condition attribute
 	// has an invalid type.
->>>>>>> 4e7f4a57
 	ErrInvalidConditionType errors.Kind = "invalid condition type"
 
 	// ErrContentEval indicates an error when evaluating the content attribute.
@@ -176,23 +167,6 @@
 		value, err := evalctx.Eval(genFileBlock.block.Content.Expr)
 		if err != nil {
 			return StackFiles{}, errors.E(ErrContentEval, err)
-		}
-
-		condition := true
-		if genFileBlock.block.Condition != nil {
-			logger.Trace().Msg("has condition attribute, evaluating it")
-			value, err := evalctx.Eval(genFileBlock.block.Condition.Expr)
-			if err != nil {
-				return StackFiles{}, errors.E(ErrConditionEval, err)
-			}
-			if value.Type() != cty.Bool {
-				return StackFiles{}, errors.E(
-					ErrInvalidConditionType,
-					"condition has type %s but must be boolean",
-					value.Type().FriendlyName(),
-				)
-			}
-			condition = value.True()
 		}
 
 		if value.Type() != cty.String {
