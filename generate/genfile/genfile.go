// Copyright 2022 Mineiros GmbH
//
// Licensed under the Apache License, Version 2.0 (the "License");
// you may not use this file except in compliance with the License.
// You may obtain a copy of the License at
//
//      http://www.apache.org/licenses/LICENSE-2.0
//
// Unless required by applicable law or agreed to in writing, software
// distributed under the License is distributed on an "AS IS" BASIS,
// WITHOUT WARRANTIES OR CONDITIONS OF ANY KIND, either express or implied.
// See the License for the specific language governing permissions and
// limitations under the License.

package genfile

import (
	"fmt"
	"path/filepath"
	"sort"
	"strings"

	"github.com/mineiros-io/terramate/errors"
	"github.com/mineiros-io/terramate/hcl"
	"github.com/mineiros-io/terramate/project"
	"github.com/mineiros-io/terramate/stack"
	"github.com/rs/zerolog/log"
	"github.com/zclconf/go-cty/cty"
)

const (
	// ErrInvalidContentType indicates the content attribute
	// has an invalid type.
	ErrInvalidContentType errors.Kind = "invalid content type"

	// ErrInvalidConditionType indicates the condition attribute
	// has an invalid type.
	ErrInvalidConditionType errors.Kind = "invalid condition type"

	// ErrContentEval indicates an error when evaluating the content attribute.
	ErrContentEval errors.Kind = "evaluating content"

	// ErrConditionEval indicates an error when evaluating the condition attribute.
	ErrConditionEval errors.Kind = "evaluating condition"

	// ErrLabelConflict indicates the two generate_file blocks
	// have the same label.
	ErrLabelConflict errors.Kind = "label conflict detected"
)

// File represents generated file from a single generate_file block.
type File struct {
	name      string
	origin    string
	body      string
	condition bool
}

// Name of the file.
func (f File) Name() string {
	return f.name
}

// Body returns the file body.
func (f File) Body() string {
	return f.body
}

// Origin returns the path, relative to the project root,
// of the configuration that originated the file.
func (f File) Origin() string {
	return f.origin
}

// Condition returns the result of the evaluation of the
// condition attribute for the generated code.
func (f File) Condition() bool {
	return f.condition
}

// Header returns the header of this file.
func (f File) Header() string {
	// For now we don't support headers for arbitrary files
	return ""
}

func (f File) String() string {
	return fmt.Sprintf("generate_file %q (condition %t) (body %q) (origin %q)",
		f.Name(), f.Condition(), f.Body(), f.Origin())
}

// Load loads and parses from the file system all generate_file blocks for
// a given stack. It will navigate the file system from the stack dir until
// it reaches rootdir, loading generate_file blocks found on Terramate
// configuration files.
//
// All generate_file blocks must have unique labels, even ones at different
// directories. Any conflicts will be reported as an error.
//
// Metadata and globals for the stack are used on the evaluation of the
// generate_file blocks.
//
// The rootdir MUST be an absolute path.
func Load(rootdir string, sm stack.Metadata, globals stack.Globals) ([]File, error) {
	stackpath := filepath.Join(rootdir, sm.Path())
	logger := log.With().
		Str("action", "genfile.Load()").
		Str("path", stackpath).
		Logger()

	logger.Trace().Msg("loading generate_file blocks")

	genFileBlocks, err := loadGenFileBlocks(rootdir, stackpath)
	if err != nil {
		return nil, errors.E("loading generate_file", err)
	}

<<<<<<< HEAD
	evalctx, err := stack.NewEvalCtx(stackpath, sm, globals)
	if err != nil {
		return nil, errors.E(err, "creating eval context")
	}
=======
	evalctx := stack.NewEvalCtx(stackpath, sm, globals)
>>>>>>> acafd157

	logger.Trace().Msg("generating files")

	var files []File

	for _, genFileBlock := range genFileBlocks {
		name := genFileBlock.label
		origin := genFileBlock.origin

		logger := logger.With().
			Str("block", name).
			Str("origin", origin).
			Logger()

		logger.Trace().Msg("evaluating condition")

		condition := true
		if genFileBlock.block.Condition != nil {
			logger.Trace().Msg("has condition attribute, evaluating it")
			value, err := evalctx.Eval(genFileBlock.block.Condition.Expr)
			if err != nil {
				return nil, errors.E(ErrConditionEval, err)
			}
			if value.Type() != cty.Bool {
				return nil, errors.E(
					ErrInvalidConditionType,
					"condition has type %s but must be boolean",
					value.Type().FriendlyName(),
				)
			}
			condition = value.True()
		}

		if !condition {
			logger.Trace().Msg("condition=false, content wont be evaluated")

			files = append(files, File{
				name:      name,
				origin:    genFileBlock.origin,
				condition: condition,
			})

			continue
		}

		logger.Trace().Msg("evaluating contents")

		value, err := evalctx.Eval(genFileBlock.block.Content.Expr)
		if err != nil {
			return nil, errors.E(ErrContentEval, err)
		}

		if value.Type() != cty.String {
			return nil, errors.E(
				ErrInvalidContentType,
				"content has type %s but must be string",
				value.Type().FriendlyName(),
			)
		}

		files = append(files, File{
			name:      name,
			origin:    genFileBlock.origin,
			body:      value.AsString(),
			condition: condition,
		})
	}

	sort.Slice(files, func(i, j int) bool {
		return files[i].String() < files[j].String()
	})

	logger.Trace().Msg("evaluated all blocks with success.")

	return files, nil
}

type genFileBlock struct {
	label  string
	origin string
	block  hcl.GenFileBlock
}

// loadGenFileBlocks will load all generate_file blocks.
// The returned map maps the name of the block (its label)
// to the original block and the path (relative to project root) of the config
// from where it was parsed.
func loadGenFileBlocks(rootdir string, cfgdir string) ([]genFileBlock, error) {
	logger := log.With().
		Str("action", "genfile.loadGenFileBlocks()").
		Str("root", rootdir).
		Str("configDir", cfgdir).
		Logger()

	logger.Trace().Msg("Parsing generate_hcl blocks.")

	if !strings.HasPrefix(cfgdir, rootdir) {
		logger.Trace().Msg("config dir outside root, nothing to do")
		return nil, nil
	}

	genFileBlocks, err := hcl.ParseGenerateFileBlocks(cfgdir)
	if err != nil {
		return nil, errors.E(err, "cfgdir %q", cfgdir)
	}

	logger.Trace().Msg("Parsed generate_file blocks.")
	res := []genFileBlock{}

	for filename, blocks := range genFileBlocks {
		for _, block := range blocks {
			origin := project.PrjAbsPath(rootdir, filename)

			res = append(res, genFileBlock{
				label:  block.Label,
				origin: origin,
				block:  block,
			})

			logger.Trace().Msg("loaded generate_file block.")
		}
	}

	parentRes, err := loadGenFileBlocks(rootdir, filepath.Dir(cfgdir))
	if err != nil {
		return nil, err
	}

	res = append(res, parentRes...)

	logger.Trace().Msg("loaded generate_file blocks with success.")
	return res, nil
}<|MERGE_RESOLUTION|>--- conflicted
+++ resolved
@@ -115,14 +115,7 @@
 		return nil, errors.E("loading generate_file", err)
 	}
 
-<<<<<<< HEAD
-	evalctx, err := stack.NewEvalCtx(stackpath, sm, globals)
-	if err != nil {
-		return nil, errors.E(err, "creating eval context")
-	}
-=======
 	evalctx := stack.NewEvalCtx(stackpath, sm, globals)
->>>>>>> acafd157
 
 	logger.Trace().Msg("generating files")
 
