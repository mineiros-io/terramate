--- conflicted
+++ resolved
@@ -481,75 +481,6 @@
 	return tfcode, nil
 }
 
-<<<<<<< HEAD
-func generateBackendCfgCode(
-	root string,
-	stackpath string,
-	stackMetadata stack.Metadata,
-	globals terramate.Globals,
-	configdir string,
-) (string, error) {
-	logger := log.With().
-		Str("action", "loadStackBackendConfig()").
-		Str("configDir", configdir).
-		Logger()
-
-	logger.Trace().Msg("Check if config dir outside of root dir.")
-
-	if !strings.HasPrefix(configdir, root) {
-		// check if we are outside of project's root, time to stop
-		return "", nil
-	}
-
-	logger.Trace().Msg("Load stack backend config.")
-
-	parsedConfig, err := hcl.ParseDir(configdir)
-	if err != nil {
-		return "", fmt.Errorf("loading backend config from %q: %v", configdir, err)
-	}
-
-	logger.Trace().Msg("Check if config has a Terramate block")
-
-	parsed := parsedConfig.Terramate
-	if parsed == nil || parsed.Backend == nil {
-		return generateBackendCfgCode(root, stackpath, stackMetadata, globals, filepath.Dir(configdir))
-	}
-
-	evalctx := eval.NewContext(stackpath)
-
-	logger.Trace().Msg("Add stack metadata evaluation namespace.")
-
-	err = evalctx.SetNamespace("terramate", stackMetadata.ToCtyMap())
-	if err != nil {
-		return "", fmt.Errorf("setting terramate namespace on eval context for stack %q: %v",
-			stackpath, err)
-	}
-
-	logger.Trace().Msg("Add global evaluation namespace.")
-
-	if err := evalctx.SetNamespace("global", globals.Attributes()); err != nil {
-		return "", fmt.Errorf("setting global namespace on eval context for stack %q: %v",
-			stackpath, err)
-	}
-
-	logger.Debug().Msg("Create new file and append parsed blocks.")
-
-	gen := hclwrite.NewEmptyFile()
-	rootBody := gen.Body()
-	tfBlock := rootBody.AppendNewBlock("terraform", nil)
-	tfBody := tfBlock.Body()
-	backendBlock := tfBody.AppendNewBlock(parsed.Backend.Type, parsed.Backend.Labels)
-	backendBody := backendBlock.Body()
-
-	if err := hcl.CopyBody(backendBody, parsed.Backend.Body, evalctx); err != nil {
-		return "", err
-	}
-
-	return prependHeader(string(hclwrite.Format(gen.Bytes()))), nil
-}
-
-=======
->>>>>>> 3a957806
 func prependHeader(code string) string {
 	return Header + "\n\n" + code
 }
