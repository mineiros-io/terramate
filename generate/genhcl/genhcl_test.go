--- conflicted
+++ resolved
@@ -1111,11 +1111,8 @@
 
 			globals := s.LoadStackGlobals(stack)
 			res, err := genhcl.Load(s.RootDir(), stack, globals)
-<<<<<<< HEAD
-			errors.Assert(t, err, tcase.wantErr)
-=======
+
 			errtest.Assert(t, err, tcase.wantErr)
->>>>>>> 51ff269a
 
 			got := res.GeneratedHCLs()
 
@@ -2255,11 +2252,8 @@
 
 			globals := s.LoadStackGlobals(stack)
 			res, err := genhcl.Load(s.RootDir(), stack, globals)
-<<<<<<< HEAD
-			errors.Assert(t, err, tcase.wantErr)
-=======
+
 			errtest.Assert(t, err, tcase.wantErr)
->>>>>>> 51ff269a
 
 			if err != nil {
 				return
