// Copyright 2022 Mineiros GmbH
//
// Licensed under the Apache License, Version 2.0 (the "License");
// you may not use this file except in compliance with the License.
// You may obtain a copy of the License at
//
//      http://www.apache.org/licenses/LICENSE-2.0
//
// Unless required by applicable law or agreed to in writing, software
// distributed under the License is distributed on an "AS IS" BASIS,
// WITHOUT WARRANTIES OR CONDITIONS OF ANY KIND, either express or implied.
// See the License for the specific language governing permissions and
// limitations under the License.

package genhcl_test

import (
	"fmt"
	"path/filepath"
	"strings"
	"testing"

	"github.com/google/go-cmp/cmp"
	"github.com/madlambda/spells/assert"
	"github.com/mineiros-io/terramate/config"
	"github.com/mineiros-io/terramate/errors"
	"github.com/mineiros-io/terramate/generate/genhcl"
	"github.com/mineiros-io/terramate/hcl/eval"
	"github.com/mineiros-io/terramate/test"
	errtest "github.com/mineiros-io/terramate/test/errors"
	"github.com/mineiros-io/terramate/test/hclwrite"
	"github.com/mineiros-io/terramate/test/sandbox"
	"github.com/rs/zerolog"
)

func TestLoadGeneratedHCL(t *testing.T) {
	type (
		hclconfig struct {
			path     string
			filename string
			add      fmt.Stringer
		}
		genHCL struct {
			body      fmt.Stringer
			origin    string
			condition bool
		}
		result struct {
			name string
			hcl  genHCL
		}
		testcase struct {
			name    string
			stack   string
			configs []hclconfig
			want    []result
			wantErr error
		}
	)

	attr := func(name, expr string) hclwrite.BlockBuilder {
		t.Helper()
		return hclwrite.AttributeValue(t, name, expr)
	}
	defaultCfg := func(dir string) string {
		return filepath.Join(dir, config.DefaultFilename)
	}

	tcases := []testcase{
		{
			name:  "no generation",
			stack: "/stack",
		},
		{
			name:  "dotfile is ignored",
			stack: "/stack",
			configs: []hclconfig{
				{
					path:     "/stack",
					filename: ".config.tm",
					add: generateHCL(
						labels("config"),
						content(
							block("empty"),
						),
					),
				},
			},
		},
		{
			name:  "empty content block generates empty code",
			stack: "/stack",
			configs: []hclconfig{
				{
					path: "/stack",
					add: generateHCL(
						labels("empty"),
						content(),
					),
				},
			},
			want: []result{
				{
					name: "empty",
					hcl: genHCL{
						origin:    defaultCfg("/stack"),
						condition: true,
						body:      hcldoc(),
					},
				},
			},
		},
		{
			name:  "generate hcl on stack with single empty block",
			stack: "/stack",
			configs: []hclconfig{
				{
					path: "/stack",
					add: generateHCL(
						labels("emptytest"),
						content(
							block("empty"),
						),
					),
				},
			},
			want: []result{
				{
					name: "emptytest",
					hcl: genHCL{
						origin:    defaultCfg("/stack"),
						condition: true,
						body:      block("empty"),
					},
				},
			},
		},
		{
			name:  "condition set to false",
			stack: "/stack",
			configs: []hclconfig{
				{
					path:     "/stack",
					filename: "generate.tm",
					add: generateHCL(
						labels("condition"),
						boolean("condition", false),
						content(
							block("block"),
						),
					),
				},
			},
			want: []result{
				{
					name: "condition",
					hcl: genHCL{
						origin:    "/stack/generate.tm",
						condition: false,
						body:      hcldoc(),
					},
				},
			},
		},
		{
			name:  "mixed conditions on different blocks",
			stack: "/stack",
			configs: []hclconfig{
				{
					path:     "/stack",
					filename: "generate.tm",
					add: hcldoc(
						generateHCL(
							labels("condition"),
							boolean("condition", false),
							content(
								block("block"),
							),
						),
						generateHCL(
							labels("condition2"),
							boolean("condition", true),
							content(
								block("block"),
							),
						),
					),
				},
			},
			want: []result{
				{
					name: "condition",
					hcl: genHCL{
						origin:    "/stack/generate.tm",
						condition: false,
						body:      hcldoc(),
					},
				},
				{
					name: "condition2",
					hcl: genHCL{
						origin:    "/stack/generate.tm",
						condition: true,
						body:      block("block"),
					},
				},
			},
		},
		{
			name:  "condition evaluated from global",
			stack: "/stack",
			configs: []hclconfig{
				{
					path:     "/stack",
					filename: "globals.tm",
					add: globals(
						boolean("condition", false),
					),
				},
				{
					path:     "/stack",
					filename: "generate.tm",
					add: generateHCL(
						labels("condition"),
						expr("condition", "global.condition"),
						content(
							block("block"),
						),
					),
				},
			},
			want: []result{
				{
					name: "condition",
					hcl: genHCL{
						origin:    "/stack/generate.tm",
						condition: false,
						body:      hcldoc(),
					},
				},
			},
		},
		{
			name:  "condition evaluated using try",
			stack: "/stack",
			configs: []hclconfig{
				{
					path:     "/stack",
					filename: "generate.tm",
					add: generateHCL(
						labels("condition"),
						expr("condition", "tm_try(global.undef, false)"),
						content(
							block("block"),
						),
					),
				},
			},
			want: []result{
				{
					name: "condition",
					hcl: genHCL{
						origin:    "/stack/generate.tm",
						condition: false,
						body:      hcldoc(),
					},
				},
			},
		},
		{
			name:  "condition evaluated using functions",
			stack: "/stack",
			configs: []hclconfig{
				{
					path:     "/stack",
					filename: "globals.tm",
					add: globals(
						attr("list", "[666]"),
					),
				},
				{
					path:     "/stack",
					filename: "generate.tm",
					add: generateHCL(
						labels("condition"),
						expr("condition", "tm_length(global.list) > 0"),
						content(
							block("block"),
						),
					),
				},
			},
			want: []result{
				{
					name: "condition",
					hcl: genHCL{
						origin:    "/stack/generate.tm",
						condition: true,
						body:      block("block"),
					},
				},
			},
		},
		{
			name:  "generate hcl with only attributes on root body",
			stack: "/stack",
			configs: []hclconfig{
				{
					path: "/stack",
					add: generateHCL(
						labels("attrs"),
						content(
							number("num", 666),
							str("str", "hi"),
						),
					),
				},
			},
			want: []result{
				{
					name: "attrs",
					hcl: genHCL{
						origin:    defaultCfg("/stack"),
						condition: true,
						body: hcldoc(
							number("num", 666),
							str("str", "hi"),
						),
					},
				},
			},
		},
		{
			name:  "generate hcl with attrs referencing attrs on root",
			stack: "/stack",
			configs: []hclconfig{
				{
					path: "/stack",
					add: generateHCL(
						labels("attrs"),
						content(
							number("a", 666),
							expr("b", "a"),
						),
					),
				},
			},
			want: []result{
				{
					name: "attrs",
					hcl: genHCL{
						origin:    defaultCfg("/stack"),
						condition: true,
						body: hcldoc(
							number("a", 666),
							expr("b", "a"),
						),
					},
				},
			},
		},
		{
			name:  "generate hcl with attributes and blocks on root body",
			stack: "/stack",
			configs: []hclconfig{
				{
					path: "/stack",
					add: generateHCL(
						labels("attrs"),
						content(
							number("num", 666),
							block("test"),
							str("str", "hi"),
						),
					),
				},
			},
			want: []result{
				{
					name: "attrs",
					hcl: genHCL{
						origin:    defaultCfg("/stack"),
						condition: true,
						body: hcldoc(
							number("num", 666),
							str("str", "hi"),
							block("test"),
						),
					},
				},
			},
		},
		{
			name:  "scope traversals of unknown namespaces are copied as is",
			stack: "/stack",
			configs: []hclconfig{
				{
					path: "/stack",
					add: generateHCL(
						labels("scope_traversal"),
						content(
							block("traversals",
								expr("local", "local.something"),
								expr("mul", "omg.wat.something"),
								expr("res", "resource.something"),
								expr("val", "omg.something"),
							),
						),
					),
				},
			},
			want: []result{
				{
					name: "scope_traversal",
					hcl: genHCL{
						origin:    defaultCfg("/stack"),
						condition: true,
						body: block("traversals",
							expr("local", "local.something"),
							expr("mul", "omg.wat.something"),
							expr("res", "resource.something"),
							expr("val", "omg.something"),
						),
					},
				},
			},
		},
		{
			name:  "generate HCL on stack with single block",
			stack: "/stack",
			configs: []hclconfig{
				{
					path: "/stack",
					add: globals(
						str("some_string", "string"),
						number("some_number", 777),
						boolean("some_bool", true),
					),
				},
				{
					path: "/stack",
					add: generateHCL(
						labels("test"),
						content(
							block("testblock",
								expr("bool", "global.some_bool"),
								expr("number", "global.some_number"),
								expr("string", "global.some_string"),
								expr("obj", `{
									string = global.some_string
									number = global.some_number
									bool = global.some_bool
								}`),
							),
						),
					),
				},
			},
			want: []result{
				{
					name: "test",
					hcl: genHCL{
						origin:    defaultCfg("/stack"),
						condition: true,
						body: block("testblock",
							boolean("bool", true),
							number("number", 777),
							attr("obj", `{
								string = "string"
								number = 777
								bool   = true
							}`),
							str("string", "string"),
						),
					},
				},
			},
		},
		{
			name:  "generate HCL on root with multiple files",
			stack: "/stack",
			configs: []hclconfig{
				{
					path: "/stack",
					add: globals(
						str("some_string", "string"),
						number("some_number", 777),
						boolean("some_bool", true),
					),
				},
				{
					path:     "/",
					filename: "root.tm.hcl",
					add: generateHCL(
						labels("test"),
						content(
							block("testblock",
								expr("bool", "global.some_bool"),
								expr("number", "global.some_number"),
								expr("string", "global.some_string"),
							),
						),
					),
				},
				{
					path:     "/",
					filename: "root2.tm.hcl",
					add: generateHCL(
						labels("test2"),
						content(
							block("testblock2",
								expr("obj", `{
									string = global.some_string
									number = global.some_number
									bool = global.some_bool
								}`),
							),
						),
					),
				},
			},
			want: []result{
				{
					name: "test",
					hcl: genHCL{
						origin:    "/root.tm.hcl",
						condition: true,
						body: block("testblock",
							boolean("bool", true),
							number("number", 777),
							str("string", "string"),
						),
					},
				},
				{
					name: "test2",
					hcl: genHCL{
						origin:    "/root2.tm.hcl",
						condition: true,
						body: block("testblock2",
							attr("obj", `{
								string = "string"
								number = 777
								bool   = true
							}`),
						),
					},
				},
			},
		},
		{
			name:  "generate HCL on stack with multiple files",
			stack: "/stack",
			configs: []hclconfig{
				{
					path: "/stack",
					add: globals(
						str("some_string", "string"),
						number("some_number", 777),
						boolean("some_bool", true),
					),
				},
				{
					path:     "/stack",
					filename: "test.tm.hcl",
					add: generateHCL(
						labels("test"),
						content(
							block("testblock",
								expr("bool", "global.some_bool"),
								expr("number", "global.some_number"),
								expr("string", "global.some_string"),
							),
						),
					),
				},
				{
					path:     "/stack",
					filename: "test2.tm.hcl",
					add: generateHCL(
						labels("test2"),
						content(
							block("testblock2",
								expr("obj", `{
									string = global.some_string
									number = global.some_number
									bool = global.some_bool
								}`),
							),
						),
					),
				},
			},
			want: []result{
				{
					name: "test",
					hcl: genHCL{
						origin:    "/stack/test.tm.hcl",
						condition: true,
						body: block("testblock",
							boolean("bool", true),
							number("number", 777),
							str("string", "string"),
						),
					},
				},
				{
					name: "test2",
					hcl: genHCL{
						origin:    "/stack/test2.tm.hcl",
						condition: true,
						body: block("testblock2",
							attr("obj", `{
								string = "string"
								number = 777
								bool   = true
							}`),
						),
					},
				},
			},
		},
		{
			name:  "generate HCL on stack using try and labeled block",
			stack: "/stack",
			configs: []hclconfig{
				{
					path: "/stack",
					add: globals(
						attr("obj", `{
							field_a = "a"
							field_b = "b"
							field_c = "c"
						}`),
					),
				},
				{
					path: "/stack",
					add: generateHCL(
						labels("test"),
						content(
							block("labeled",
								labels("label1", "label2"),
								expr("field_a", "try(global.obj.field_a, null)"),
								expr("field_b", "try(global.obj.field_b, null)"),
								expr("field_c", "try(global.obj.field_c, null)"),
								expr("field_d", "tm_try(global.obj.field_d, null)"),
							),
						),
					),
				},
			},
			want: []result{
				{
					name: "test",
					hcl: genHCL{
						origin:    defaultCfg("/stack"),
						condition: true,
						body: block("labeled",
							labels("label1", "label2"),
							expr("field_a", `try("a", null)`),
							expr("field_b", `try("b", null)`),
							expr("field_c", `try("c", null)`),
							attr("field_d", "null"),
						),
					},
				},
			},
		},
		{
			name:  "generate HCL on stack with single nested block",
			stack: "/stack",
			configs: []hclconfig{
				{
					path: "/stack",
					add: globals(
						str("some_string", "string"),
						number("some_number", 777),
						boolean("some_bool", true),
					),
				},
				{
					path:     "/stack",
					filename: "genhcl.tm.hcl",
					add: generateHCL(
						labels("nesting"),
						content(
							block("block1",
								expr("bool", "global.some_bool"),
								block("block2",
									expr("number", "global.some_number"),
									block("block3",
										expr("string", "global.some_string"),
										expr("obj", `{
											string = global.some_string
											number = global.some_number
											bool = global.some_bool
										}`),
									),
								),
							),
						),
					),
				},
			},
			want: []result{
				{
					name: "nesting",
					hcl: genHCL{
						origin:    "/stack/genhcl.tm.hcl",
						condition: true,
						body: block("block1",
							boolean("bool", true),
							block("block2",
								number("number", 777),
								block("block3",
									attr("obj", `{
										string = "string"
										number = 777
										bool   = true
									}`),
									str("string", "string"),
								),
							),
						),
					},
				},
			},
		},
		{
			name:  "multiple generate HCL blocks on single file",
			stack: "/stack",
			configs: []hclconfig{
				{
					path: "/stack",
					add: hcldoc(
						globals(
							str("some_string", "string"),
							number("some_number", 666),
							boolean("some_bool", true),
						),
						generateHCL(
							labels("exported_one"),
							content(
								block("block1",
									expr("bool", "global.some_bool"),
									block("block2",
										expr("number", "global.some_number"),
									),
								),
							),
						),
						generateHCL(
							labels("exported_two"),
							content(
								block("yay",
									expr("data", "global.some_string"),
								),
							),
						),
						generateHCL(
							labels("exported_three"),
							content(
								block("something",
									expr("number", "global.some_number"),
								),
							),
						),
					),
				},
			},
			want: []result{
				{
					name: "exported_one",
					hcl: genHCL{
						origin:    defaultCfg("/stack"),
						condition: true,
						body: block("block1",
							boolean("bool", true),
							block("block2",
								number("number", 666),
							),
						),
					},
				},
				{
					name: "exported_two",
					hcl: genHCL{
						origin:    defaultCfg("/stack"),
						condition: true,
						body: block("yay",
							str("data", "string"),
						),
					},
				},
				{
					name: "exported_three",
					hcl: genHCL{
						origin:    defaultCfg("/stack"),
						condition: true,
						body: block("something",
							number("number", 666),
						),
					},
				},
			},
		},
		{
			name:  "generate HCL on stack parent dir",
			stack: "/stacks/stack",
			configs: []hclconfig{
				{
					path: "/",
					add: globals(
						str("some_string", "string"),
						number("some_number", 777),
						boolean("some_bool", true),
					),
				},
				{
					path: "/stacks",
					add: generateHCL(
						labels("on_parent"),
						content(
							block("on_parent_block",
								expr("obj", `{
									string = global.some_string
									number = global.some_number
									bool = global.some_bool
								}`),
							),
						),
					),
				},
			},
			want: []result{
				{
					name: "on_parent",
					hcl: genHCL{
						origin:    defaultCfg("/stacks"),
						condition: true,
						body: block("on_parent_block",
							attr("obj", `{
								string = "string"
								number = 777
								bool   = true
							}`),
						),
					},
				},
			},
		},
		{
			name:  "all metadata available",
			stack: "/stacks/stack",
			configs: []hclconfig{
				{
					path: "/",
					add: generateHCL(
						labels("root"),
						content(
							expr("stack_path_absolute", "terramate.stack.path.absolute"),
							expr("stack_name", "terramate.stack.name"),
							expr("stack_description", "terramate.stack.description"),
						),
					),
				},
			},
			want: []result{
				{
					name: "root",
					hcl: genHCL{
						origin:    defaultCfg("/"),
						condition: true,
						body: hcldoc(
							str("stack_description", ""),
							str("stack_name", "stack"),
							str("stack_path_absolute", "/stacks/stack"),
						),
					},
				},
			},
		},
		{
			name:  "generate HCL on project root dir",
			stack: "/stacks/stack",
			configs: []hclconfig{
				{
					path: "/",
					add: generateHCL(
						labels("root"),
						content(
							block("root",
								expr("test", "terramate.stack.path.absolute"),
							),
						),
					),
				},
			},
			want: []result{
				{
					name: "root",
					hcl: genHCL{
						origin:    defaultCfg("/"),
						condition: true,
						body: block("root",
							str("test", "/stacks/stack"),
						),
					},
				},
			},
		},
		{
			name:  "generate HCL on all dirs of the project with different labels",
			stack: "/stacks/stack",
			configs: []hclconfig{
				{
					path: "/",
					add: hcldoc(
						globals(
							str("some_string", "string"),
							number("some_number", 777),
							boolean("some_bool", true),
						),
						generateHCL(
							labels("on_root"),
							content(
								block("on_root_block",
									expr("obj", `{
										string = global.some_string
									}`),
								),
							),
						),
					),
				},
				{
					path: "/stacks",
					add: generateHCL(
						labels("on_parent"),
						content(
							block("on_parent_block",
								expr("obj", `{
									number = global.some_number
								}`),
							),
						),
					),
				},
				{
					path: "/stacks/stack",
					add: generateHCL(
						labels("on_stack"),
						content(
							block("on_stack_block",
								expr("obj", `{
									bool = global.some_bool
								}`),
							),
						),
					),
				},
			},
			want: []result{
				{
					name: "on_root",
					hcl: genHCL{
						origin:    defaultCfg("/"),
						condition: true,
						body: block("on_root_block",
							attr("obj", `{
								string = "string"
							}`),
						),
					},
				},
				{
					name: "on_parent",
					hcl: genHCL{
						origin:    defaultCfg("/stacks"),
						condition: true,
						body: block("on_parent_block",
							attr("obj", `{
								number = 777
							}`),
						),
					},
				},
				{
					name: "on_stack",
					hcl: genHCL{
						origin:    defaultCfg("/stacks/stack"),
						condition: true,
						body: block("on_stack_block",
							attr("obj", `{
								bool   = true
							}`),
						),
					},
				},
			},
		},
		{
			name:  "stack with block with same label as parent is an error",
			stack: "/stacks/stack",
			configs: []hclconfig{
				{
					path: "/stacks",
					add: generateHCL(
						labels("repeated"),
						content(
							block("block",
								str("data", "parent data"),
							),
						),
					),
				},
				{
					path: "/stacks/stack",
					add: generateHCL(
						labels("repeated"),
						content(
							block("block",
								str("data", "stack data"),
							),
						),
					),
				},
			},
			wantErr: errors.E(genhcl.ErrLabelConflict),
		},
		{
			name:  "stack parents with block with same label is an error",
			stack: "/stacks/stack",
			configs: []hclconfig{
				{
					path: "/",
					add: generateHCL(
						labels("repeated"),
						content(
							block("block",
								str("data", "root data"),
							),
						),
					),
				},
				{
					path: "/stacks",
					add: generateHCL(
						labels("repeated"),
						content(
							block("block",
								str("data", "parent data"),
							),
						),
					),
				},
			},
			wantErr: errors.E(genhcl.ErrLabelConflict),
		},
		{
			name:  "block with no label fails",
			stack: "/stacks/stack",
			configs: []hclconfig{
				{
					path: "/stacks/stack",
					add: generateHCL(
						content(
							block("block",
								str("data", "some literal data"),
							),
						),
					),
				},
			},
			wantErr: errors.E(genhcl.ErrParsing),
		},
		{
			name:  "generate_hcl with non-content block inside fails",
			stack: "/stacks/stack",
			configs: []hclconfig{
				{
					path: "/stacks/stack",
					add: generateHCL(
						labels("test"),
						block("block",
							str("data", "some literal data"),
						),
					),
				},
			},
			wantErr: errors.E(genhcl.ErrParsing),
		},
		{
			name:  "generate_hcl with other blocks than content fails",
			stack: "/stacks/stack",
			configs: []hclconfig{
				{
					path: "/stacks/stack",
					add: generateHCL(
						labels("test"),
						content(
							str("data", "some literal data"),
						),
						block("block",
							str("data", "some literal data"),
						),
					),
				},
			},
			wantErr: errors.E(genhcl.ErrParsing),
		},
		{
			name:  "generate_hcl.content block is required",
			stack: "/stack",
			configs: []hclconfig{
				{
					path: "/stack",
					add: generateHCL(
						labels("empty"),
					),
				},
			},
			wantErr: errors.E(genhcl.ErrParsing),
		},
		{
			name:  "generate_hcl.content block with label fails",
			stack: "/stack",
			configs: []hclconfig{
				{
					path: "/stack",
					add: generateHCL(
						labels("empty"),
						content(
							labels("not allowed"),
						),
					),
				},
			},
			wantErr: errors.E(genhcl.ErrParsing),
		},
		{
			name:  "block with two labels on stack fails",
			stack: "/stacks/stack",
			configs: []hclconfig{
				{
					path: "/stacks/stack",
					add: block("generate_hcl",
						labels("one", "two"),
						content(
							block("block",
								str("data", "some literal data"),
							),
						),
					),
				},
			},
			wantErr: errors.E(genhcl.ErrParsing),
		},
		{
			name:  "block with empty label on stack fails",
			stack: "/stacks/stack",
			configs: []hclconfig{
				{
					path: "/stacks/stack",
					add: block("generate_hcl",
						labels(""),
						content(
							block("block",
								str("data", "some literal data"),
							),
						),
					),
				},
			},
			wantErr: errors.E(genhcl.ErrParsing),
		},
		{
			name:  "blocks with same label on same config fails",
			stack: "/stacks/stack",
			configs: []hclconfig{
				{
					path: "/stacks/stack",
					add: hcldoc(
						generateHCL(
							labels("duplicated"),
							content(
								terraform(
									str("data", "some literal data"),
								),
							),
						),
						generateHCL(
							labels("duplicated"),
							content(
								terraform(
									str("data2", "some literal data2"),
								),
							),
						),
					),
				},
			},
			wantErr: errors.E(genhcl.ErrLabelConflict),
		},
		{
			name:  "blocks with same label on multiple config files fails",
			stack: "/stacks/stack",
			configs: []hclconfig{
				{
					path:     "/stacks/stack",
					filename: "test.tm.hcl",
					add: hcldoc(
						generateHCL(
							labels("duplicated"),
							content(
								terraform(
									str("data", "some literal data"),
								),
							),
						),
					),
				},
				{
					path:     "/stacks/stack",
					filename: "test2.tm.hcl",
					add: hcldoc(
						generateHCL(
							labels("duplicated"),
							content(
								terraform(
									str("data", "some literal data"),
								),
							),
						),
					),
				},
			},
			wantErr: errors.E(genhcl.ErrLabelConflict),
		},
		{
			name:  "global evaluation failure on content",
			stack: "/stacks/stack",
			configs: []hclconfig{
				{
					path: "/stacks/stack",
					add: hcldoc(
						generateHCL(
							labels("test"),
							content(
								terraform(
									expr("required_version", "global.undefined"),
								),
							),
						),
					),
				},
			},
			wantErr: errors.E(genhcl.ErrContentEval),
		},
		{
			name:  "global evaluation failure on condition",
			stack: "/stacks/stack",
			configs: []hclconfig{
				{
					path: "/stacks/stack",
					add: hcldoc(
						generateHCL(
							labels("test"),
							expr("condition", "global.undef"),
							content(
								terraform(),
							),
						),
					),
				},
			},
			wantErr: errors.E(genhcl.ErrConditionEval),
		},
		{
			name:  "condition attribute wont evaluate to boolean",
			stack: "/stacks/stack",
			configs: []hclconfig{
				{
					path: "/stacks/stack",
					add: hcldoc(
						generateHCL(
							labels("test"),
							str("condition", "not a boolean"),
							content(
								terraform(),
							),
						),
					),
				},
			},
			wantErr: errors.E(genhcl.ErrInvalidConditionType),
		},
		{
			name:  "metadata evaluation failure",
			stack: "/stacks/stack",
			configs: []hclconfig{
				{
					path: "/stacks/stack",
					add: hcldoc(
						generateHCL(
							labels("test"),
							content(
								terraform(
									expr("much_wrong", "terramate.undefined"),
								),
							),
						),
					),
				},
			},
			wantErr: errors.E(genhcl.ErrContentEval),
		},
		{
			name:  "valid config on stack but invalid on parent fails",
			stack: "/stacks/stack",
			configs: []hclconfig{
				{
					path: "/stacks",
					add: generateHCL(
						block("block",
							str("data", "some literal data"),
						),
					),
				},
				{
					path: "/stacks/stack",
					add: hcldoc(
						generateHCL(
							labels("valid"),
							content(
								terraform(
									str("data", "some literal data"),
								),
							),
						),
					),
				},
			},
			wantErr: errors.E(genhcl.ErrParsing),
		},
		{
			name:  "attributes on generate_hcl block fails",
			stack: "/stacks/stack",
			configs: []hclconfig{
				{
					path: "/stacks/stack",
					add: hcldoc(
						generateHCL(
							labels("test"),
							str("some_attribute", "whatever"),
							content(
								terraform(
									str("required_version", "1.11"),
								),
							),
						),
					),
				},
			},
			wantErr: errors.E(genhcl.ErrParsing),
		},
	}

	for _, tcase := range tcases {
		t.Run(tcase.name, func(t *testing.T) {
			s := sandbox.New(t)
			stackEntry := s.CreateStack(tcase.stack)
			stack := stackEntry.Load()

			for _, cfg := range tcase.configs {
				filename := cfg.filename
				if filename == "" {
					filename = config.DefaultFilename
				}
				path := filepath.Join(s.RootDir(), cfg.path)
				test.AppendFile(t, path, filename, cfg.add.String())
			}

			globals := s.LoadStackGlobals(stack)
			res, err := genhcl.Load(s.RootDir(), stack, globals)
			errtest.Assert(t, err, tcase.wantErr)

			got := res.GeneratedHCLs()

			for _, res := range tcase.want {
				gothcl, ok := got[res.name]
				if !ok {
					t.Fatalf("want hcl code to be generated for %q but no code was generated for it", res.name)
				}
				gotCondition := gothcl.Condition()
				wantCondition := res.hcl.condition

				if gotCondition != wantCondition {
					t.Fatalf("got condition %t != want %t", gotCondition, wantCondition)
				}

				gotcode := gothcl.Body()
				wantcode := res.hcl.body.String()

				assertHCLEquals(t, gotcode, wantcode)
				assert.EqualStrings(t,
					res.hcl.origin,
					gothcl.Origin(),
					"wrong origin config path for generated code",
				)

				delete(got, res.name)
			}

			assert.EqualInts(t, 0, len(got), "got unexpected exported code: %v", got)
		})
	}
}

func TestPartialEval(t *testing.T) {
	// These tests simplify the overall setup/description and focus only
	// on how code will be partially evaluated.
	// No support for multiple config files or generating multiple
	// configurations.
	type testcase struct {
<<<<<<< HEAD
		name      string
		stackpath string
		config    hclwrite.BlockBuilder
		globals   hclwrite.BlockBuilder
		want      fmt.Stringer
		wantErr   error
=======
		name    string
		config  hclwrite.BlockBuilder
		globals hclwrite.BlockBuilder
		want    fmt.Stringer
		wantErr error
		skip    bool
>>>>>>> 6f4df40f
	}

	attr := func(name, expr string) hclwrite.BlockBuilder {
		t.Helper()
		return hclwrite.AttributeValue(t, name, expr)
	}

	hugestr := strings.Repeat("huge ", 1000)
	tcases := []testcase{
		{
			name: "unknown references on attributes",
			config: hcldoc(
				expr("count", "count.index"),
				expr("data", "data.ref"),
				expr("local", "local.ref"),
				expr("module", "module.ref"),
				expr("path", "path.ref"),
				expr("resource", "resource.name.etc"),
				expr("terraform", "terraform.ref"),
			),
			want: hcldoc(
				expr("count", "count.index"),
				expr("data", "data.ref"),
				expr("local", "local.ref"),
				expr("module", "module.ref"),
				expr("path", "path.ref"),
				expr("resource", "resource.name.etc"),
				expr("terraform", "terraform.ref"),
			),
		},
		{
			name: "unknown references on object",
			config: hcldoc(
				expr("obj", `{
					count     = count.index,
					data      = data.ref,
					local     = local.ref,
					module    = module.ref,
					path      = path.ref,
					resource  = resource.name.etc,
					terraform = terraform.ref,
				 }`),
			),
			want: hcldoc(
				expr("obj", `{
					count     = count.index,
					data      = data.ref,
					local     = local.ref,
					module    = module.ref,
					path      = path.ref,
					resource  = resource.name.etc,
					terraform = terraform.ref,
				 }`),
			),
		},
		{
			name: "mixed references on same object",
			globals: hcldoc(
				globals(
					number("ref", 666),
				),
			),
			config: hcldoc(
				expr("obj", `{
					local     = local.ref,
					global    = global.ref,
				 }`),
			),
			want: hcldoc(
				expr("obj", `{
					local   = local.ref,
					global  = 666,
				 }`),
			),
		},
		{
			name: "mixed references on list",
			globals: hcldoc(
				globals(
					number("ref", 666),
				),
			),
			config: hcldoc(
				expr("list", `[ local.ref, global.ref ]`),
			),
			want: hcldoc(
				expr("list", `[ local.ref, 666 ]`),
			),
		},
		{
			name: "try with unknown reference on attribute is not evaluated",
			config: hcldoc(
				expr("attr", "try(something.val, null)"),
			),
			want: hcldoc(
				expr("attr", "try(something.val, null)"),
			),
		},
		{
			name: "try with unknown reference on list is not evaluated",
			config: hcldoc(
				expr("list", "[try(something.val, null), 1]"),
			),
			want: hcldoc(
				expr("list", "[try(something.val, null), 1]"),
			),
		},
		{
			name: "try with unknown reference on object is not evaluated",
			config: hcldoc(
				expr("obj", `{
					a = try(something.val, null),	
					b = "val",
				}`),
			),
			want: hcldoc(
				expr("obj", `{
					a = try(something.val, null),	
					b = "val",
				}`),
			),
		},
		{
			name: "function call on attr with mixed references is partially evaluated",
			globals: hcldoc(
				globals(
					attr("list", "[1, 2, 3]"),
				),
			),
			config: hcldoc(
				expr("a", "merge(something.val, global.list)"),
				expr("b", "merge(global.list, local.list)"),
			),
			want: hcldoc(
				expr("a", "merge(something.val, [1, 2, 3])"),
				expr("b", "merge([1, 2, 3], local.list)"),
			),
		},
		{
			name: "function call on obj with mixed references is partially evaluated",
			globals: hcldoc(
				globals(
					attr("list", "[1, 2, 3]"),
				),
			),
			config: hcldoc(
				expr("obj", `{
					a = merge(something.val, global.list)
				}`),
			),
			want: hcldoc(
				expr("obj", `{
					a = merge(something.val, [1, 2, 3])
				}`),
			),
		},
		{
			name: "variable interpolation of number with prefix str",
			globals: hcldoc(
				globals(
					number("num", 1337),
				),
			),
			config: hcldoc(
				str("num", `test-${global.num}`),
			),
			want: hcldoc(
				str("num", "test-1337"),
			),
		},
		{
			name: "variable interpolation of bool with prefixed str",
			globals: hcldoc(
				globals(
					boolean("flag", true),
				),
			),
			config: hcldoc(
				str("flag", `test-${global.flag}`),
			),
			want: hcldoc(
				str("flag", "test-true"),
			),
		},
		{
			name: "variable interpolation without prefixed string",
			globals: hcldoc(
				globals(
					str("string", "hello"),
				),
			),
			config: hcldoc(
				str("string", `${global.string}`),
			),
			want: hcldoc(
				str("string", "hello"),
			),
		},
		{
			name: "variable interpolation with prefixed string",
			globals: hcldoc(
				globals(
					str("string", "hello"),
				),
			),
			config: hcldoc(
				str("string", `test-${global.string}`),
			),
			want: hcldoc(
				str("string", "test-hello"),
			),
		},
		{
			name: "variable interpolation with suffixed string",
			globals: hcldoc(
				globals(
					str("string", "hello"),
				),
			),
			config: hcldoc(
				str("string", `${global.string}-test`),
			),
			want: hcldoc(
				str("string", "hello-test"),
			),
		},
		{
			name: "multiple variable interpolation with prefixed string",
			globals: globals(
				str("string1", "hello1"),
				str("string2", "hello2"),
			),
			config: hcldoc(
				str("string", `something ${global.string1} and ${global.string2}`),
			),
			want: hcldoc(
				str("string", "something hello1 and hello2"),
			),
		},
		{
			name: "multiple variable interpolation without prefixed string",
			globals: hcldoc(
				globals(
					str("string1", "hello1"),
					str("string2", "hello2"),
				),
			),
			config: hcldoc(
				str("string", `${global.string1}${global.string2}`),
			),
			want: hcldoc(
				str("string", "hello1hello2"),
			),
		},
		{
			// Here we check that an interpolated object results on the object itself, not a string.
			name: "object interpolation/serialization",
			globals: globals(
				expr("obj", `{
					string = "hello"
					number = 1337
					bool = false
				}`),
			),
			config: hcldoc(
				expr("obj", "global.obj"),
				str("obj_interpolated", "${global.obj}"),
			),
			want: hcldoc(
				expr("obj", `{
					bool = false
					number = 1337
					string = "hello"
				}`),
				expr("obj_interpolated", `{
					bool = false
					number = 1337
					string = "hello"
				}`),
			),
		},
		{
			name: "interpolating multiple objects fails",
			globals: globals(
				expr("obj", `{ string = "hello" }`),
			),
			config: hcldoc(
				str("a", "${global.obj}-${global.obj}"),
			),
			wantErr: errors.E(eval.ErrInterpolation),
		},
		{
			name: "interpolating object with prefix space fails",
			globals: globals(
				expr("obj", `{ string = "hello" }`),
			),
			config: hcldoc(
				str("a", " ${global.obj}"),
			),
			wantErr: errors.E(eval.ErrInterpolation),
		},
		{
			name: "interpolating object with suffix space fails",
			globals: globals(
				expr("obj", `{ string = "hello" }`),
			),
			config: hcldoc(
				str("a", "${global.obj} "),
			),
			wantErr: errors.E(eval.ErrInterpolation),
		},
		{
			name: "interpolating multiple lists fails",
			globals: globals(
				expr("list", `["hello"]`),
			),
			config: hcldoc(
				str("a", "${global.list}-${global.list}"),
			),
			wantErr: errors.E(eval.ErrInterpolation),
		},
		{
			name: "interpolating list with prefix space fails",
			globals: globals(
				expr("list", `["hello"]`),
			),
			config: hcldoc(
				str("a", " ${global.list}"),
			),
			wantErr: errors.E(eval.ErrInterpolation),
		},
		{
			name: "interpolating list with suffix space fails",
			globals: globals(
				expr("list", `["hello"]`),
			),
			config: hcldoc(
				str("a", "${global.list} "),
			),
			wantErr: errors.E(eval.ErrInterpolation),
		},
		{
			// Here we check that a interpolated lists results on the list itself, not a string.
			name: "list interpolation/serialization",
			globals: globals(
				expr("list", `["hi"]`),
			),
			config: hcldoc(
				expr("list", "global.list"),
				str("list_interpolated", "${global.list}"),
			),
			want: hcldoc(
				expr("list", `["hi"]`),
				expr("list_interpolated", `["hi"]`),
			),
		},
		{
			// Here we check that a interpolated number results on the number itself, not a string.
			name: "number interpolation/serialization",
			globals: globals(
				number("number", 666),
			),
			config: hcldoc(
				expr("number", "global.number"),
				str("number_interpolated", "${global.number}"),
			),
			want: hcldoc(
				number("number", 666),
				number("number_interpolated", 666),
			),
		},
		{
			// Here we check that multiple interpolated numbers results on a string.
			name: "multiple numbers interpolation/serialization",
			globals: globals(
				number("number", 666),
			),
			config: hcldoc(
				expr("number", "global.number"),
				str("number_interpolated", "${global.number}-${global.number}"),
			),
			want: hcldoc(
				number("number", 666),
				str("number_interpolated", "666-666"),
			),
		},
		{
			// Here we check that a interpolated booleans results on the boolean itself, not a string.
			name: "boolean interpolation/serialization",
			globals: globals(
				boolean("bool", true),
			),
			config: hcldoc(
				expr("bool", "global.bool"),
				str("bool_interpolated", "${global.bool}"),
			),
			want: hcldoc(
				boolean("bool", true),
				boolean("bool_interpolated", true),
			),
		},
		{
			// Here we check that multiple interpolated booleans results on a string.
			name: "multiple booleans interpolation/serialization",
			globals: globals(
				boolean("bool", true),
			),
			config: hcldoc(
				expr("bool", "global.bool"),
				str("bool_interpolated", "${global.bool}-${global.bool}"),
			),
			want: hcldoc(
				boolean("bool", true),
				str("bool_interpolated", "true-true"),
			),
		},
		{
			name: "test list - just to see how hcl lib serializes a list // remove me",
			globals: hcldoc(
				globals(
					expr("list", `[1, 2, 3]`),
					str("interp", "${global.list}"),
				),
			),
			config: hcldoc(
				str("var", "${global.interp}"),
			),
			want: hcldoc(
				expr("var", "[1, 2, 3]"),
			),
		},
		{
			name: "variable list interpolation/serialization in a string",
			globals: hcldoc(
				globals(
					expr("list", `[1, 2, 3]`),
				),
			),
			config: hcldoc(
				str("var", "${global.list}"),
			),
			want: hcldoc(
				expr("var", "[1, 2, 3]"),
			),
		},
		{
			name: "basic plus expression",
			config: hcldoc(
				expr("var", `1 + 1`),
			),
			want: hcldoc(
				expr("var", `1 + 1`),
			),
		},
		{
			name: "plus expression funcall",
			config: hcldoc(
				expr("var", `len(a.b) + len2(c.d)`),
			),
			want: hcldoc(
				expr("var", `len(a.b) + len2(c.d)`),
			),
		},
		{
			name: "plus expression evaluated",
			globals: hcldoc(
				globals(
					str("a", "hello"),
					str("b", "world"),
				),
			),
			config: hcldoc(
				expr("var", `tm_upper(global.a) + tm_upper(global.b)`),
			),
			want: hcldoc(
				expr("var", `"HELLO" + "WORLD"`),
			),
		},
		{
			name: "plus expression evaluated advanced",
			globals: hcldoc(
				globals(
					str("a", "hello"),
					str("b", "world"),
				),
			),
			config: hcldoc(
				expr("var", `tm_lower(tm_upper(global.a)) + tm_lower(tm_upper(global.b))`),
			),
			want: hcldoc(
				expr("var", `"hello" + "world"`),
			),
		},
		{
			name: "basic minus expression",
			config: hcldoc(
				expr("var", `1 + 1`),
			),
			want: hcldoc(
				expr("var", `1 + 1`),
			),
		},
		{
			name: "conditional expression",
			config: hcldoc(
				expr("var", `1 == 1 ? 0 : 1`),
			),
			want: hcldoc(
				expr("var", `1 == 1 ? 0 : 1`),
			),
		},
		{
			name: "conditional expression 2",
			globals: hcldoc(
				globals(
					number("num", 10),
				),
			),
			config: hcldoc(
				expr("var", `1 >= global.num ? local.x : [for x in local.a : x]`),
			),
			want: hcldoc(
				expr("var", `1 >= 10 ? local.x : [for x in local.a : x]`),
			),
		},
		{
			name: "operation + conditional expression",
			globals: hcldoc(
				globals(
					number("num", 10),
				),
			),
			config: hcldoc(
				expr("var", `local.x + 1 >= global.num ? local.x : [for x in local.a : x]`),
			),
			want: hcldoc(
				expr("var", `local.x + 1 >= 10 ? local.x : [for x in local.a : x]`),
			),
		},
		{
			name: "deep object interpolation",
			globals: hcldoc(
				globals(
					expr("obj", `{
						obj2 = {
							obj3 = {
								string = "hello"
								number = 1337
								bool = false
							}
						}
						string = "hello"
						number = 1337
						bool = false
					}`),
				),
			),
			config: hcldoc(
				str("var", "${global.obj.string} ${global.obj.obj2.obj3.number}"),
			),
			want: hcldoc(
				str("var", "hello 1337"),
			),
		},
		{
			name: "deep object interpolation of object field and str field fails",
			globals: hcldoc(
				globals(
					expr("obj", `{
						obj2 = {
							obj3 = {
								string = "hello"
								number = 1337
								bool = false
							}
						}
						string = "hello"
						number = 1337
						bool = false
					}`),
				),
			),
			config: hcldoc(
				str("var", "${global.obj.string} ${global.obj.obj2.obj3}"),
			),
			wantErr: errors.E(eval.ErrInterpolation),
		},
		{
			name: "basic list indexing",
			globals: hcldoc(
				globals(
					expr("list", `["a", "b", "c"]`),
				),
			),
			config: hcldoc(
				expr("string", `global.list[0]`),
			),
			want: hcldoc(
				str("string", "a"),
			),
		},
		{
			name: "advanced list indexing",
			globals: hcldoc(
				globals(
					expr("list", `[ [1, 2, 3], [4, 5, 6], [7, 8, 9]]`),
				),
			),
			config: hcldoc(
				expr("num", `global.list[1][1]`),
			),
			want: hcldoc(
				number("num", 5),
			),
		},
		{
			name: "advanced list indexing 2",
			globals: hcldoc(
				globals(
					expr("list", `[ [1, 2, 3], [4, 5, 6], [7, 8, 9]]`),
				),
			),
			config: hcldoc(
				expr("num", `global.list[1+1][1-1]`),
			),
			want: hcldoc(
				number("num", 7),
			),
		},
		{
			name: "advanced object indexing",
			globals: hcldoc(
				globals(
					expr("obj", `{A = {B = "test"}}`),
				),
			),
			config: hcldoc(
				expr("string", `global.obj[tm_upper("a")][tm_upper("b")]`),
			),
			want: hcldoc(
				str("string", "test"),
			),
		},
		{
			name: "basic object indexing",
			globals: hcldoc(
				globals(
					expr("obj", `{"a" = "b"}`),
				),
			),
			config: hcldoc(
				expr("string", `global.obj["a"]`),
			),
			want: hcldoc(
				str("string", "b"),
			),
		},
		{
			name: "obj for loop without eval references",
			config: hcldoc(
				expr("obj", `{for k in local.list : k => k}`),
			),
			want: hcldoc(
				expr("obj", `{for k in local.list : k => k}`),
			),
		},
		{
			name: "list for loop without eval references",
			config: hcldoc(
				expr("obj", `[for k in local.list : k]`),
			),
			want: hcldoc(
				expr("obj", `[for k in local.list : k]`),
			),
		},
		{
			name: "{for loop from map and funcall",
			config: hcldoc(
				expr("obj", `{for s in var.list : s => upper(s)}`),
			),
			want: hcldoc(
				expr("obj", `{for s in var.list : s => upper(s)}`),
			),
		},
		{
			name: "{for in from {for map",
			config: hcldoc(
				expr("obj", `{for k, v in {for k,v in a.b : k=>v} : k => v}`),
			),
			want: hcldoc(
				expr("obj", `{for k, v in {for k,v in a.b : k=>v} : k => v}`),
			),
		},
		{
			name: "[for with funcall",
			config: hcldoc(
				expr("obj", `[for s in var.list : upper(s)]`),
			),
			want: hcldoc(
				expr("obj", `[for s in var.list : upper(s)]`),
			),
		},
		{
			name: "[for in from map and Operation body",
			config: hcldoc(
				expr("obj", `[for k, v in var.map : length(k) + length(v)]`),
			),
			want: hcldoc(
				expr("obj", `[for k, v in var.map : length(k) + length(v)]`),
			),
		},
		{
			name: "[for in from map and interpolation body",
			config: hcldoc(
				expr("obj", `[for i, v in var.list : "${i} is ${v}"]`),
			),
			want: hcldoc(
				expr("obj", `[for i, v in var.list : "${i} is ${v}"]`),
			),
		},
		{
			name: "[for in from map with conditional body",
			config: hcldoc(
				expr("obj", `[for s in var.list : upper(s) if s != ""]`),
			),
			want: hcldoc(
				expr("obj", `[for s in var.list : upper(s) if s != ""]`),
			),
		},
		{
			name: "[for in from [for list",
			config: hcldoc(
				expr("obj", `[for s in [for s in a.b : s] : s]`),
			),
			want: hcldoc(
				expr("obj", `[for s in [for s in a.b : s] : s]`),
			),
		},
		{
			name: "list for loop with global reference fails",
			globals: globals(
				expr("list", `["a", "b", "c"]`),
			),
			config: hcldoc(
				expr("list", `[for k in global.list : k]`),
			),
			wantErr: errors.E(eval.ErrForExprDisallowEval),
		},
		{
			name: "obj for loop with global reference fails",
			globals: globals(
				expr("obj", `{ a = 1}`),
			),
			config: hcldoc(
				expr("obj", `[for k in global.obj : k]`),
			),
			wantErr: errors.E(eval.ErrForExprDisallowEval),
		},
		{
			name: "[for in from [for list with global references",
			globals: globals(
				expr("list", `["a", "b", "c"]`),
			),
			config: hcldoc(
				expr("obj", `[for s in [for s in global.list : s] : s]`),
			),
			wantErr: errors.E(eval.ErrForExprDisallowEval),
		},
		{
			name: "mixing {for and [for",
			config: hcldoc(
				expr("obj", `{for k, v in [for k in a.b : k] : k => v}`),
			),
			want: hcldoc(
				expr("obj", `{for k, v in [for k in a.b : k] : k => v}`),
			),
		},
		{
			name: "unary operation !",
			config: hcldoc(
				expr("num", "!0"),
			),
			want: hcldoc(
				expr("num", "!0"),
			),
		},
		{
			name: "unary operation -",
			config: hcldoc(
				expr("num", "-0"),
			),
			want: hcldoc(
				expr("num", "-0"),
			),
		},
		{
			name: "number indexing",
			config: hcldoc(
				expr("a", "b.1000"),
			),
			want: hcldoc(
				expr("a", "b.1000"),
			),
		},
		{
			name: "advanced number literal",
			config: hcldoc(
				expr("a", "10.1200"),
			),
			want: hcldoc(
				expr("a", "10.1200"),
			),
		},
		{
			name: "advanced number literal",
			config: hcldoc(
				expr("a", "0.0.A.0"),
			),
			want: hcldoc(
				expr("a", "0.0.A.0"),
			),
		},
		{
			name: "parenthesis and splat with newlines",
			config: hcldoc(
				expr("a", "(A(). \n*)"),
			),
			want: hcldoc(
				expr("a", "(A(). \n*)"),
			),
		},
		{
			name: "funcall and newlines/comments",
			config: hcldoc(
				expr("a", "funcall(\n/**/a\n/**/,/**/b/**/\n/**/)"),
			),
			want: hcldoc(
				expr("a", "funcall(\n/**/a\n/**/,/**/b/**/\n/**/)"),
			),
		},
		{
			name: "tm_ funcall and newlines/comments",
			config: hcldoc(
				expr("a", "tm_try(\n/**/a\n/**/,/**/b, null/**/\n/**/)"),
			),
			want: hcldoc(
				expr("a", "null"),
			),
		},
		{
			name: "objects and newlines/comments",
			config: hcldoc(
				expr("a", "{/**/\n/**/a/**/=/**/\"a\"/**/\n}"),
			),
			want: hcldoc(
				expr("a", "{/**/\n/**/a/**/=/**/\"a\"/**/\n}"),
			),
		},
		{
			name: "lists and newlines/comments",
			config: hcldoc(
				expr("a", "[/**/\n/**/a/**/\n,\"a\"/**/\n]"),
			),
			want: hcldoc(
				expr("a", "[/**/\n/**/a/**/\n,\"a\"/**/\n]"),
			),
		},
		{
			name: "conditional globals evaluation",
			globals: globals(
				str("domain", "mineiros.io"),
				boolean("exists", true),
			),
			config: hcldoc(
				expr("a", `global.exists ? global.domain : "example.com"`),
			),
			want: hcldoc(
				expr("a", `true ? "mineiros.io" : "example.com"`),
			),
		},
		{
			name: "evaluated empty string in the prefix",
			config: hcldoc(
				expr("a", "\"${tm_replace(0,\"0\",\"\")}0\""),
			),
			want: hcldoc(
				expr("a", "\"0\""),
			),
		},
		{
			name: "evaluated empty string in the suffix",
			config: hcldoc(
				expr("a", "\"0${tm_replace(0,\"0\",\"\")}\""),
			),
			want: hcldoc(
				expr("a", "\"0\""),
			),
		},
		{
			name: "evaluated funcall with newlines prefix",
			config: hcldoc(
				expr("a", "\"${\ntm_replace(0,0,\"\")}0\""),
			),
			want: hcldoc(
				expr("a", "\"0\""),
			),
		},
		{
			name: "evaluated funcall with newlines suffix",
			config: hcldoc(
				expr("a", "\"${tm_replace(0,0,\"\")\n}0\""),
			),
			want: hcldoc(
				expr("a", "\"0\""),
			),
		},
		{
			name: "lists and newlines/comments",
			config: hcldoc(
				expr("a", "[/**/\n/**/1/**/\n/**/,/**/\n/**/2/**/\n]"),
			),
			want: hcldoc(
				expr("a", "[/**/\n/**/1/**/\n/**/,/**/\n/**/2/**/\n]"),
			),
		},
		{
			name: "interpolation advanced 1",
			globals: globals(
				str("a", "1"),
			),
			config: hcldoc(
				str("a", "0${tm_try(global.a)}2"),
			),
			want: hcldoc(
				str("a", "012"),
			),
		},
		{
			name: "escaped interpolation with global reference",
			config: hcldoc(
				str("string", `$${global.string}`),
			),
			want: hcldoc(
				str("string", "$${global.string}"),
			),
		},
		{
			name: "escaped interpolation with attr",
			config: hcldoc(
				str("string", `$${hi}`),
			),
			want: hcldoc(
				str("string", "$${hi}"),
			),
		},
		{
			name: "escaped interpolation with number",
			config: hcldoc(
				str("string", `$${5}`),
			),
			want: hcldoc(
				str("string", "$${5}"),
			),
		},
		{
			name: "empty escaped interpolation",
			config: hcldoc(
				str("string", `$${}`),
			),
			want: hcldoc(
				str("string", "$${}"),
			),
		},
		{
			name: "escaped interpolation with prefix",
			config: hcldoc(
				str("string", `something-$${hi}`),
			),
			want: hcldoc(
				str("string", "something-$${hi}"),
			),
		},
		{
			name: "escaped interpolation with suffix",
			config: hcldoc(
				str("string", `$${hi}-suffix`),
			),
			want: hcldoc(
				str("string", "$${hi}-suffix"),
			),
		},
		{
			name: "nested escaped interpolation",
			config: hcldoc(
				str("string", `$${hi$${again}}`),
			),
			want: hcldoc(
				str("string", `$${hi$${again}}`),
			),
		},
		{
			name: "interpolation inside escaped interpolation",
			config: hcldoc(
				str("string", `$${hi${attr}}`),
			),
			want: hcldoc(
				str("string", `$${hi${attr}}`),
			),
		},
		{
			name: "global interpolation inside escaped interpolation",
			globals: globals(
				number("a", 666),
			),
			config: hcldoc(
				str("string", `$${hi-${global.a}}`),
			),
			want: hcldoc(
				str("string", `$${hi-666}`),
			),
		},
		{
			name: "for inside escaped interpolation",
			config: hcldoc(
				str("string", `$${[for k in local.a : k]}`),
			),
			want: hcldoc(
				str("string", `$${[for k in local.a : k]}`),
			),
		},
		{
			name: "for inside escaped interpolation referencing global",
			config: hcldoc(
				str("string", `$${[for k in global.a : k]}`),
			),
			want: hcldoc(
				str("string", `$${[for k in global.a : k]}`),
			),
		},
		{
			name: "terramate.path interpolation",
			config: hcldoc(
				str("string", `${terramate.stack.path.absolute} test`),
			),
			want: hcldoc(
				str("string", `/stack test`),
			),
		},
		{
			name: "huge string as a result of interpolation",
			globals: globals(
				str("value", hugestr),
			),
			config: hcldoc(
				str("big", "THIS IS ${tm_upper(global.value)} !!!"),
			),
			want: hcldoc(
				str("big", fmt.Sprintf("THIS IS %s !!!", strings.ToUpper(hugestr))),
			),
		},
		{
			name: "interpolation eval is empty",
			globals: globals(
				str("value", ""),
			),
			config: hcldoc(
				str("big", "THIS IS ${tm_upper(global.value)} !!!"),
			),
			want: hcldoc(
				str("big", "THIS IS  !!!"),
			),
		},
		{
			name: "interpolation eval is partial",
			globals: globals(
				str("value", ""),
			),
			config: hcldoc(
				str("test", `THIS IS ${tm_upper(global.value) + "test"} !!!`),
			),
			want: hcldoc(
				str("test", `THIS IS ${"" + "test"} !!!`),
			),
		},
		/*
			 * Hashicorp HCL formats the `wants` wrong.
			 *
			{
				name: "interpolation advanced 2",
				globals: globals(
					str("a", "1"),
				),
				config: hcldoc(
					str("a", "0${!tm_try(global.a)}2"),
				),
				want: hcldoc(
					str("a", `0${!"1"}2`),
				),
			},
		*/
	}

	for _, tcase := range tcases {
		t.Run(tcase.name, func(t *testing.T) {
			const genname = "test"
			const stackname = "stack"

<<<<<<< HEAD
			stackname := tcase.stackpath
			if stackname == "" {
				stackname = "stack"
=======
			if tcase.skip {
				t.Skip()
>>>>>>> 6f4df40f
			}

			s := sandbox.New(t)
			stackEntry := s.CreateStack(stackname)
			stack := stackEntry.Load()
			path := filepath.Join(s.RootDir(), stackname)
			if tcase.globals == nil {
				tcase.globals = globals()
			}
			cfg := hcldoc(
				tcase.globals,
				generateHCL(
					labels(genname),
					content(
						tcase.config,
					),
				),
			)

			t.Logf("input: %s", cfg.String())
			test.AppendFile(t, path, config.DefaultFilename, cfg.String())

			globals := s.LoadStackGlobals(stack)
			res, err := genhcl.Load(s.RootDir(), stack, globals)
			errtest.Assert(t, err, tcase.wantErr)

			if err != nil {
				return
			}

			got := res.GeneratedHCLs()

			assert.EqualInts(t, len(got), 1, "want single generated HCL")

			gothcl := got[genname]
			gotcode := gothcl.Body()
			wantcode := tcase.want.String()
			assertHCLEquals(t, gotcode, wantcode)
		})
	}
}

func assertHCLEquals(t *testing.T, got string, want string) {
	t.Helper()

	const trimmedChars = "\n "

	got = strings.Trim(got, trimmedChars)
	want = strings.Trim(want, trimmedChars)

	if diff := cmp.Diff(want, got); diff != "" {
		t.Error("generated code doesn't match expectation")
		t.Errorf("want:\n%q", want)
		t.Errorf("got:\n%q", got)
		t.Fatalf("diff:\n%s", diff)
	}
}

func init() {
	zerolog.SetGlobalLevel(zerolog.Disabled)
}<|MERGE_RESOLUTION|>--- conflicted
+++ resolved
@@ -1424,21 +1424,11 @@
 	// No support for multiple config files or generating multiple
 	// configurations.
 	type testcase struct {
-<<<<<<< HEAD
-		name      string
-		stackpath string
-		config    hclwrite.BlockBuilder
-		globals   hclwrite.BlockBuilder
-		want      fmt.Stringer
-		wantErr   error
-=======
 		name    string
 		config  hclwrite.BlockBuilder
 		globals hclwrite.BlockBuilder
 		want    fmt.Stringer
 		wantErr error
-		skip    bool
->>>>>>> 6f4df40f
 	}
 
 	attr := func(name, expr string) hclwrite.BlockBuilder {
@@ -2546,16 +2536,6 @@
 			const genname = "test"
 			const stackname = "stack"
 
-<<<<<<< HEAD
-			stackname := tcase.stackpath
-			if stackname == "" {
-				stackname = "stack"
-=======
-			if tcase.skip {
-				t.Skip()
->>>>>>> 6f4df40f
-			}
-
 			s := sandbox.New(t)
 			stackEntry := s.CreateStack(stackname)
 			stack := stackEntry.Load()
