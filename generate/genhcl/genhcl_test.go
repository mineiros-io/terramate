--- conflicted
+++ resolved
@@ -157,8 +157,6 @@
 					hcl: genHCL{
 						origin:    "/stack/generate.tm",
 						condition: false,
-<<<<<<< HEAD
-=======
 						body:      hcldoc(),
 					},
 				},
@@ -203,7 +201,6 @@
 					hcl: genHCL{
 						origin:    "/stack/generate.tm",
 						condition: true,
->>>>>>> 4e7f4a57
 						body:      block("block"),
 					},
 				},
@@ -238,11 +235,7 @@
 					hcl: genHCL{
 						origin:    "/stack/generate.tm",
 						condition: false,
-<<<<<<< HEAD
-						body:      block("block"),
-=======
 						body:      hcldoc(),
->>>>>>> 4e7f4a57
 					},
 				},
 			},
@@ -269,11 +262,7 @@
 					hcl: genHCL{
 						origin:    "/stack/generate.tm",
 						condition: false,
-<<<<<<< HEAD
-						body:      block("block"),
-=======
 						body:      hcldoc(),
->>>>>>> 4e7f4a57
 					},
 				},
 			},
