--- conflicted
+++ resolved
@@ -1277,23 +1277,6 @@
 			),
 		},
 		{
-<<<<<<< HEAD
-=======
-			name: "variable interpolation of number",
-			globals: hcldoc(
-				globals(
-					number("num", 1337),
-				),
-			),
-			config: hcldoc(
-				str("num", `${global.num}`),
-			),
-			want: hcldoc(
-				number("num", 1337),
-			),
-		},
-		{
->>>>>>> c59bde0a
 			name: "variable interpolation of number with prefix str",
 			globals: hcldoc(
 				globals(
@@ -1308,23 +1291,6 @@
 			),
 		},
 		{
-<<<<<<< HEAD
-=======
-			name: "variable interpolation of bool",
-			globals: hcldoc(
-				globals(
-					boolean("flag", true),
-				),
-			),
-			config: hcldoc(
-				str("flag", `${global.flag}`),
-			),
-			want: hcldoc(
-				boolean("flag", true),
-			),
-		},
-		{
->>>>>>> c59bde0a
 			name: "variable interpolation of bool with prefixed str",
 			globals: hcldoc(
 				globals(
@@ -1409,11 +1375,7 @@
 			),
 		},
 		{
-<<<<<<< HEAD
-			// Here we check that a interpolated object results on the object itself, not a string.
-=======
 			// Here we check that an interpolated object results on the object itself, not a string.
->>>>>>> c59bde0a
 			name: "object interpolation/serialization",
 			globals: globals(
 				expr("obj", `{
@@ -1553,7 +1515,6 @@
 			),
 		},
 		{
-<<<<<<< HEAD
 			// Here we check that a interpolated booleans results on the boolean itself, not a string.
 			name: "boolean interpolation/serialization",
 			skip: true,
@@ -1596,7 +1557,7 @@
 				str("var", "${global.interp}"),
 			),
 			want: hcldoc(
-				str("var", "1, 2, 3"),
+				expr("var", "[1, 2, 3]"),
 			),
 		},
 		{
@@ -1610,12 +1571,10 @@
 				str("var", "${global.list}"),
 			),
 			want: hcldoc(
-				str("var", "1, 2, 3"),
-			),
-		},
-		{
-=======
->>>>>>> c59bde0a
+				expr("var", "[1, 2, 3]"),
+			),
+		},
+		{
 			name: "deep object interpolation",
 			globals: hcldoc(
 				globals(
