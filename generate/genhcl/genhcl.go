// Copyright 2022 Mineiros GmbH
//
// Licensed under the Apache License, Version 2.0 (the "License");
// you may not use this file except in compliance with the License.
// You may obtain a copy of the License at
//
//      http://www.apache.org/licenses/LICENSE-2.0
//
// Unless required by applicable law or agreed to in writing, software
// distributed under the License is distributed on an "AS IS" BASIS,
// WITHOUT WARRANTIES OR CONDITIONS OF ANY KIND, either express or implied.
// See the License for the specific language governing permissions and
// limitations under the License.

package genhcl

import (
	"path/filepath"
	"strings"

	"github.com/hashicorp/hcl/v2/hclsyntax"
	"github.com/hashicorp/hcl/v2/hclwrite"
	"github.com/mineiros-io/terramate/errors"
	"github.com/mineiros-io/terramate/hcl"
	"github.com/mineiros-io/terramate/hcl/eval"
	"github.com/mineiros-io/terramate/project"
	"github.com/mineiros-io/terramate/stack"
	"github.com/rs/zerolog/log"
)

// StackHCLs represents all generated HCL code for a stack,
// mapping the generated code filename to the actual HCL code.
type StackHCLs struct {
	hcls map[string]HCL
}

// HCL represents generated HCL code from a single block.
// Is contains parsed and evaluated code on it and information
// about the origin of the generated code.
type HCL struct {
	origin string
	body   []byte
}

const (
	// ErrMultiLevelConflict indicates that generate_hcl blocks on different
	// hierarchical levels have a conflict, like having the same filename
	// as its output.
	ErrMultiLevelConflict errors.Kind = "conflicting generate_hcl blocks"

	// ErrParsing indicates the failure of parsing the generate_hcl block.
	ErrParsing errors.Kind = "parsing generate_hcl block"

	// ErrEval indicates the failure to evaluate the generate_hcl block.
	ErrEval errors.Kind = "evaluating generate_hcl block"
)

// GeneratedHCLs returns all generated code, mapping the name to its
// equivalent generated code.
func (s StackHCLs) GeneratedHCLs() map[string]HCL {
	cp := map[string]HCL{}
	for k, v := range s.hcls {
		cp[k] = v
	}
	return cp
}

// String returns a string representation of the HCL code
// or an empty string if the config itself is empty.
func (b HCL) String() string {
	return string(b.body)
}

// Origin returns the path, relative to the project root,
// of the configuration that originated the code.
func (b HCL) Origin() string {
	return b.origin
}

// Load loads from the file system all generate_hcl for
// a given stack. It will navigate the file system from the stack dir until
// it reaches rootdir, loading generate_hcl and merging them appropriately.
//
// All generate_file blocks must have unique labels, even ones at different
// directories. Any conflicts will be reported as an error.
//
// Metadata and globals for the stack are used on the evaluation of the
// generate_hcl blocks.
//
// The rootdir MUST be an absolute path.
func Load(rootdir string, sm stack.Metadata, globals stack.Globals) (StackHCLs, error) {
	stackpath := filepath.Join(rootdir, sm.Path())
	logger := log.With().
		Str("action", "genhcl.Load()").
		Str("path", stackpath).
		Logger()

	logger.Trace().Msg("loading generate_hcl blocks.")

	loadedHCLs, err := loadGenHCLBlocks(rootdir, stackpath)
	if err != nil {
		return StackHCLs{}, errors.E("loading generate_hcl", err)
	}

	evalctx, err := newEvalCtx(stackpath, sm, globals)
	if err != nil {
		return StackHCLs{}, errors.E(ErrEval, err, "creating eval context")
	}

	logger.Trace().Msg("generating HCL code.")

	res := StackHCLs{
		hcls: map[string]HCL{},
	}

	for name, loadedHCL := range loadedHCLs {
		logger := logger.With().
			Str("block", name).
			Logger()

		logger.Trace().Msg("evaluating block.")

		gen := hclwrite.NewEmptyFile()
		if err := hcl.CopyBody(gen.Body(), loadedHCL.block.Body, evalctx); err != nil {
			return StackHCLs{}, errors.E(
				ErrEval,
				sm,
				err,
				"failed to generate block %q", name,
			)
		}
		res.hcls[name] = HCL{
			origin: loadedHCL.origin,
			body:   hclwrite.Format(gen.Bytes()),
		}
	}

	logger.Trace().Msg("evaluated all blocks with success.")
	return res, nil
}

<<<<<<< HEAD
func newEvalCtx(stackpath string, sm stack.Metadata, globals terramate.Globals) (*eval.Context, error) {
	// TODO(katcipis): duplicated on genhcl, extract soon

=======
func newEvalCtx(stackpath string, sm stack.Metadata, globals stack.Globals) (*eval.Context, error) {
>>>>>>> d08005e0
	logger := log.With().
		Str("action", "genhcl.newEvalCtx()").
		Str("path", stackpath).
		Logger()

	evalctx := eval.NewContext(stackpath)

	logger.Trace().Msg("Add stack metadata evaluation namespace.")

	err := evalctx.SetNamespace("terramate", stack.MetaToCtyMap(sm))
	if err != nil {
		return nil, errors.E(sm, err, "setting terramate namespace on eval context")
	}

	logger.Trace().Msg("Add global evaluation namespace.")

	if err := evalctx.SetNamespace("global", globals.Attributes()); err != nil {
		return nil, errors.E(sm, err, "setting global namespace on eval context")
	}

	return evalctx, nil
}

type loadedHCL struct {
	origin string
	block  *hclsyntax.Block
}

// loadGenHCLBlocks will load all generate_hcl blocks.
// The returned map maps the name of the block (its label)
// to the original block and the path (relative to project root) of the config
// from where it was parsed.
func loadGenHCLBlocks(rootdir string, cfgdir string) (map[string]loadedHCL, error) {
	logger := log.With().
		Str("action", "genhcl.loadGenHCLBlocks()").
		Str("root", rootdir).
		Str("configDir", cfgdir).
		Logger()

	logger.Trace().Msg("Parsing generate_hcl blocks.")

	if !strings.HasPrefix(cfgdir, rootdir) {
		logger.Trace().Msg("config dir outside root, nothing to do")
		return nil, nil
	}

	hclblocks, err := hcl.ParseGenerateHCLBlocks(cfgdir)
	if err != nil {
		return nil, errors.E(ErrParsing, err, "cfgdir %q", cfgdir)
	}

	logger.Trace().Msg("Parsed generate_hcl blocks.")
	res := map[string]loadedHCL{}

	for filename, genhclBlocks := range hclblocks {
		for _, genhclBlock := range genhclBlocks {
			name := genhclBlock.Labels[0]
			if _, ok := res[name]; ok {
				return nil, errors.E(
					ErrParsing,
					genhclBlock.LabelRanges[0],
					"found two blocks with same label %q", name,
				)
			}

			contentBlock := genhclBlock.Body.Blocks[0]
			res[name] = loadedHCL{
				origin: project.PrjAbsPath(rootdir, filename),
				block:  contentBlock,
			}

			logger.Trace().Msg("loaded generate_hcl block.")
		}
	}

	parentRes, err := loadGenHCLBlocks(rootdir, filepath.Dir(cfgdir))
	if err != nil {
		return nil, err
	}
	if err := join(res, parentRes); err != nil {
		return nil, errors.E(ErrMultiLevelConflict, err)
	}

	logger.Trace().Msg("loaded generate_hcl blocks with success.")
	return res, nil
}

func join(target, src map[string]loadedHCL) error {
	for blockLabel, srcHCL := range src {
		if targetHCL, ok := target[blockLabel]; ok {
			return errors.E(
				"found label %q at %q and %q",
				blockLabel,
				srcHCL.origin,
				targetHCL.origin,
			)
		}
		target[blockLabel] = srcHCL
	}
	return nil
}<|MERGE_RESOLUTION|>--- conflicted
+++ resolved
@@ -139,13 +139,8 @@
 	return res, nil
 }
 
-<<<<<<< HEAD
-func newEvalCtx(stackpath string, sm stack.Metadata, globals terramate.Globals) (*eval.Context, error) {
+func newEvalCtx(stackpath string, sm stack.Metadata, globals stack.Globals) (*eval.Context, error) {
 	// TODO(katcipis): duplicated on genhcl, extract soon
-
-=======
-func newEvalCtx(stackpath string, sm stack.Metadata, globals stack.Globals) (*eval.Context, error) {
->>>>>>> d08005e0
 	logger := log.With().
 		Str("action", "genhcl.newEvalCtx()").
 		Str("path", stackpath).
