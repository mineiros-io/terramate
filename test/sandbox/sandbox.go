--- conflicted
+++ resolved
@@ -258,7 +258,6 @@
 	}
 }
 
-<<<<<<< HEAD
 // Push pushes changes from branch onto default remote
 func (git Git) Push(branch string) {
 	git.t.Helper()
@@ -277,9 +276,6 @@
 	}
 }
 
-// Checkout will checkout a branch
-func (git Git) Checkout(rev string, create bool) {
-=======
 // CommitAll will add all changed files and commit all of them
 func (git Git) CommitAll(msg string) {
 	git.t.Helper()
@@ -301,7 +297,6 @@
 }
 
 func (git Git) checkout(rev string, create bool) {
->>>>>>> abbf710c
 	git.t.Helper()
 
 	if err := git.g.Checkout(rev, create); err != nil {
