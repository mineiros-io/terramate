// Copyright 2021 Mineiros GmbH
//
// Licensed under the Apache License, Version 2.0 (the "License");
// you may not use this file except in compliance with the License.
// You may obtain a copy of the License at
//
//      http://www.apache.org/licenses/LICENSE-2.0
//
// Unless required by applicable law or agreed to in writing, software
// distributed under the License is distributed on an "AS IS" BASIS,
// WITHOUT WARRANTIES OR CONDITIONS OF ANY KIND, either express or implied.
// See the License for the specific language governing permissions and
// limitations under the License.

package terramate_test

import (
	"path/filepath"
	"testing"

	"github.com/madlambda/spells/assert"
	"github.com/mineiros-io/terramate"
	"github.com/mineiros-io/terramate/config"
	"github.com/mineiros-io/terramate/errors"
	"github.com/mineiros-io/terramate/hcl"
	"github.com/mineiros-io/terramate/stack"
	"github.com/mineiros-io/terramate/test"
	errtest "github.com/mineiros-io/terramate/test/errors"
	"github.com/mineiros-io/terramate/test/hclwrite"
	"github.com/mineiros-io/terramate/test/sandbox"
	"github.com/zclconf/go-cty-debug/ctydebug"
)

// TODO(katcipis): add tests related to tf functions that depend on filesystem
// (BaseDir parameter passed on Scope when creating eval context).

func TestLoadGlobals(t *testing.T) {
	type (
		hclconfig struct {
			path     string
			filename string
			add      *hclwrite.Block
		}
		testcase struct {
			name    string
			layout  []string
			configs []hclconfig
			want    map[string]*hclwrite.Block
			wantErr error
		}
	)

	labels := func(labels ...string) hclwrite.BlockBuilder {
		return hclwrite.Labels(labels...)
	}
	block := func(name string, builders ...hclwrite.BlockBuilder) *hclwrite.Block {
		return hclwrite.BuildBlock(name, builders...)
	}
	globals := func(builders ...hclwrite.BlockBuilder) *hclwrite.Block {
		return block("globals", builders...)
	}
	expr := hclwrite.Expression
	attr := func(name, expr string) hclwrite.BlockBuilder {
		return hclwrite.AttributeValue(t, name, expr)
	}
	str := hclwrite.String
	number := hclwrite.NumberInt
	boolean := hclwrite.Boolean

	tcases := []testcase{
		{
			name:   "no stacks no globals",
			layout: []string{},
		},
		{
			name:   "single stacks no globals",
			layout: []string{"s:stack"},
		},
		{
			name: "two stacks no globals",
			layout: []string{
				"s:stacks/stack-1",
				"s:stacks/stack-2",
			},
		},
		{
			name: "non-global block is ignored",
			layout: []string{
				"s:stacks/stack-1",
				"s:stacks/stack-2",
			},
			configs: []hclconfig{
				{
					path: "/",
					add:  block("terramate"),
				},
			},
		},
		{
			name:   "single stack with its own globals",
			layout: []string{"s:stack"},
			configs: []hclconfig{
				{
					path: "/stack",
					add: globals(
						str("some_string", "string"),
						number("some_number", 777),
						boolean("some_bool", true),
					),
				},
			},
			want: map[string]*hclwrite.Block{
				"/stack": globals(
					str("some_string", "string"),
					number("some_number", 777),
					boolean("some_bool", true),
				),
			},
		},
		{
			name:   "single stack with three globals blocks",
			layout: []string{"s:stack"},
			configs: []hclconfig{
				{path: "/stack", add: globals(str("str", "hi"))},
				{path: "/stack", add: globals(number("num", 666))},
				{path: "/stack", add: globals(boolean("bool", false))},
			},
			want: map[string]*hclwrite.Block{
				"/stack": globals(
					str("str", "hi"),
					number("num", 666),
					boolean("bool", false),
				),
			},
		},
		{
			name: "multiple stacks with config on parent dir",
			layout: []string{
				"s:stacks/stack-1",
				"s:stacks/stack-2",
			},
			configs: []hclconfig{
				{path: "/stacks", add: globals(str("parent", "hi"))},
			},
			want: map[string]*hclwrite.Block{
				"/stacks/stack-1": globals(str("parent", "hi")),
				"/stacks/stack-2": globals(str("parent", "hi")),
			},
		},
		{
			name: "multiple stacks with config on root dir",
			layout: []string{
				"s:stacks/stack-1",
				"s:stacks/stack-2",
			},
			configs: []hclconfig{
				{path: "/", add: globals(str("root", "hi"))},
			},
			want: map[string]*hclwrite.Block{
				"/stacks/stack-1": globals(str("root", "hi")),
				"/stacks/stack-2": globals(str("root", "hi")),
			},
		},
		{
			name: "multiple stacks merging no overriding",
			layout: []string{
				"s:stacks/stack-1",
				"s:stacks/stack-2",
			},
			configs: []hclconfig{
				{path: "/", add: globals(str("root", "root"))},
				{path: "/stacks", add: globals(boolean("parent", true))},
				{path: "/stacks/stack-1", add: globals(number("stack", 666))},
				{path: "/stacks/stack-2", add: globals(number("stack", 777))},
			},
			want: map[string]*hclwrite.Block{
				"/stacks/stack-1": globals(
					str("root", "root"),
					boolean("parent", true),
					number("stack", 666),
				),
				"/stacks/stack-2": globals(
					str("root", "root"),
					boolean("parent", true),
					number("stack", 777),
				),
			},
		},
		{
			name: "multiple stacks merging with overriding",
			layout: []string{
				"s:stacks/stack-1",
				"s:stacks/stack-2",
				"s:stacks/stack-3",
			},
			configs: []hclconfig{
				{
					path: "/",
					add: globals(
						str("field_a", "field_a_root"),
						str("field_b", "field_b_root"),
					),
				},
				{
					path: "/stacks",
					add: globals(
						str("field_b", "field_b_stacks"),
						str("field_c", "field_c_stacks"),
						str("field_d", "field_d_stacks"),
					),
				},
				{
					path: "/stacks/stack-1",
					add: globals(
						str("field_a", "field_a_stack_1"),
						str("field_b", "field_b_stack_1"),
						str("field_c", "field_c_stack_1"),
					),
				},
				{
					path: "/stacks/stack-2",
					add: globals(
						str("field_d", "field_d_stack_2"),
					),
				},
			},
			want: map[string]*hclwrite.Block{
				"/stacks/stack-1": globals(
					str("field_a", "field_a_stack_1"),
					str("field_b", "field_b_stack_1"),
					str("field_c", "field_c_stack_1"),
					str("field_d", "field_d_stacks"),
				),
				"/stacks/stack-2": globals(
					str("field_a", "field_a_root"),
					str("field_b", "field_b_stacks"),
					str("field_c", "field_c_stacks"),
					str("field_d", "field_d_stack_2"),
				),
				"/stacks/stack-3": globals(
					str("field_a", "field_a_root"),
					str("field_b", "field_b_stacks"),
					str("field_c", "field_c_stacks"),
					str("field_d", "field_d_stacks"),
				),
			},
		},
		{
			name: "stacks referencing metadata",
			layout: []string{
				"s:stacks/stack-1",
				"s:stacks/stack-2:description=someDescriptionStack2",
			},
			configs: []hclconfig{
				{
					path: "/stacks/stack-1",
					add: globals(
						expr("stack_path", "terramate.path"),
						expr("interpolated", `"prefix-${terramate.name}-suffix"`),
						expr("stack_description", "terramate.description"),
					),
				},
				{
					path: "/stacks/stack-2",
					add: globals(
						expr("stack_path", "terramate.path"),
						expr("stack_description", "terramate.description"),
					),
				},
			},
			want: map[string]*hclwrite.Block{
				"/stacks/stack-1": globals(
					str("stack_path", "/stacks/stack-1"),
					str("interpolated", "prefix-stack-1-suffix"),
					str("stack_description", ""),
				),
				"/stacks/stack-2": globals(
					str("stack_path", "/stacks/stack-2"),
					str("stack_description", "someDescriptionStack2"),
				),
			},
		},
		{
			name: "stacks using functions and metadata",
			layout: []string{
				"s:stacks/stack-1",
				"s:stacks/stack-2",
			},
			configs: []hclconfig{
				{
					path: "/stacks/stack-1",
					add: globals(
						expr("interpolated", `"prefix-${tm_replace(terramate.path, "/", "@")}-suffix"`),
					),
				},
				{
					path: "/stacks/stack-2",
					add: globals(
						expr("stack_path", `tm_replace(terramate.path, "/", "-")`),
					),
				},
			},
			want: map[string]*hclwrite.Block{
				"/stacks/stack-1": globals(
					str("interpolated", "prefix-@stacks@stack-1-suffix"),
				),
				"/stacks/stack-2": globals(str("stack_path", "-stacks-stack-2")),
			},
		},
		{
			name:   "stack with globals referencing globals",
			layout: []string{"s:stack"},
			configs: []hclconfig{
				{
					path: "/stack",
					add: globals(
						str("field", "some-string"),
						expr("stack_path", "terramate.path"),
						expr("ref_field", "global.field"),
						expr("ref_stack_path", "global.stack_path"),
						expr("interpolation", `"${global.ref_stack_path}-${global.ref_field}"`),
						expr("ref_interpolation", "global.interpolation"),
					),
				},
			},
			want: map[string]*hclwrite.Block{
				"/stack": globals(
					str("field", "some-string"),
					str("stack_path", "/stack"),
					str("ref_field", "some-string"),
					str("ref_stack_path", "/stack"),
					str("interpolation", "/stack-some-string"),
					str("ref_interpolation", "/stack-some-string"),
				),
			},
		},
		{
			name:   "stack with globals referencing globals on multiple files",
			layout: []string{"s:stack"},
			configs: []hclconfig{
				{
					path:     "/stack",
					filename: "globals_1.tm.hcl",
					add: globals(
						str("field", "some-string"),
						expr("stack_path", "terramate.path"),
					),
				},
				{
					path:     "/stack",
					filename: "globals_2.tm.hcl",
					add: globals(
						expr("ref_field", "global.field"),
						expr("ref_stack_path", "global.stack_path"),
					),
				},
				{
					path:     "/stack",
					filename: "globals_3.tm.hcl",
					add: globals(
						expr("interpolation", `"${global.ref_stack_path}-${global.ref_field}"`),
						expr("ref_interpolation", "global.interpolation"),
					),
				},
			},
			want: map[string]*hclwrite.Block{
				"/stack": globals(
					str("field", "some-string"),
					str("stack_path", "/stack"),
					str("ref_field", "some-string"),
					str("ref_stack_path", "/stack"),
					str("interpolation", "/stack-some-string"),
					str("ref_interpolation", "/stack-some-string"),
				),
			},
		},
		{
			name: "root with globals referencing globals on multiple files",
			layout: []string{
				"s:stacks/stack-1",
				"s:stacks/stack-2",
			},
			configs: []hclconfig{
				{
					path:     "/",
					filename: "globals_1.tm.hcl",
					add: globals(
						str("field", "some-string"),
						expr("stack_path", "terramate.path"),
					),
				},
				{
					path:     "/",
					filename: "globals_2.tm.hcl",
					add: globals(
						expr("ref_field", "global.field"),
						expr("ref_stack_path", "global.stack_path"),
					),
				},
				{
					path:     "/",
					filename: "globals_3.tm.hcl",
					add: globals(
						expr("interpolation", `"${global.ref_stack_path}-${global.ref_field}"`),
						expr("ref_interpolation", "global.interpolation"),
					),
				},
			},
			want: map[string]*hclwrite.Block{
				"/stacks/stack-1": globals(
					str("field", "some-string"),
					str("stack_path", "/stacks/stack-1"),
					str("ref_field", "some-string"),
					str("ref_stack_path", "/stacks/stack-1"),
					str("interpolation", "/stacks/stack-1-some-string"),
					str("ref_interpolation", "/stacks/stack-1-some-string"),
				),
				"/stacks/stack-2": globals(
					str("field", "some-string"),
					str("stack_path", "/stacks/stack-2"),
					str("ref_field", "some-string"),
					str("ref_stack_path", "/stacks/stack-2"),
					str("interpolation", "/stacks/stack-2-some-string"),
					str("ref_interpolation", "/stacks/stack-2-some-string"),
				),
			},
		},
		{
			name:   "stack with globals referencing globals hierarchically no overriding",
			layout: []string{"s:envs/prod/stacks/stack"},
			configs: []hclconfig{
				{
					path: "/",
					add: globals(
						str("root_field", "root-data"),
						number("root_number", 666),
						boolean("root_bool", true),
						expr("root_stack_ref", "global.stack_inter"),
					),
				},
				{
					path: "/envs",
					add: globals(
						expr("env_metadata", "terramate.path"),
						expr("env_root_ref", "global.root_field"),
					),
				},
				{
					path: "/envs/prod",
					add:  globals(str("env", "prod")),
				},
				{
					path: "/envs/prod/stacks",
					add: globals(
						expr("stacks_field", `"${terramate.name}-${global.env}"`),
					),
				},
				{
					path: "/envs/prod/stacks/stack",
					add: globals(
						expr("stack_inter", `"${global.root_field}-${global.env}-${global.stacks_field}"`),
						expr("stack_bool", "global.root_bool"),
					),
				},
			},
			want: map[string]*hclwrite.Block{
				"/envs/prod/stacks/stack": globals(
					str("root_field", "root-data"),
					number("root_number", 666),
					boolean("root_bool", true),
					str("root_stack_ref", "root-data-prod-stack-prod"),
					str("env_metadata", "/envs/prod/stacks/stack"),
					str("env_root_ref", "root-data"),
					str("env", "prod"),
					str("stacks_field", "stack-prod"),
					str("stack_inter", "root-data-prod-stack-prod"),
					boolean("stack_bool", true),
				),
			},
		},
		{
			name: "stack with globals referencing globals hierarchically and overriding",
			layout: []string{
				"s:stacks/stack-1",
				"s:stacks/stack-2",
			},
			configs: []hclconfig{
				{
					path: "/",
					add: globals(
						expr("stack_ref", "global.stack"),
					),
				},
				{
					path: "/stacks",
					add: globals(
						expr("stack_ref", "global.stack_other"),
					),
				},
				{
					path: "/stacks/stack-1",
					add: globals(
						str("stack", "stack-1"),
						str("stack_other", "other stack-1"),
					),
				},
				{
					path: "/stacks/stack-2",
					add: globals(
						str("stack", "stack-2"),
						str("stack_other", "other stack-2"),
					),
				},
			},
			want: map[string]*hclwrite.Block{
				"/stacks/stack-1": globals(
					str("stack", "stack-1"),
					str("stack_other", "other stack-1"),
					str("stack_ref", "other stack-1"),
				),
				"/stacks/stack-2": globals(
					str("stack", "stack-2"),
					str("stack_other", "other stack-2"),
					str("stack_ref", "other stack-2"),
				),
			},
		},
		{
			name: "globals hierarchically defined with different filenames",
			layout: []string{
				"s:stacks/stack-1",
				"s:stacks/stack-2",
			},
			configs: []hclconfig{
				{
					path:     "/",
					filename: "root_globals.tm",
					add: globals(
						expr("stack_ref", "global.stack"),
					),
				},
				{
					path:     "/stacks",
					filename: "stacks_globals.tm.hcl",
					add: globals(
						expr("stack_ref", "global.stack_other"),
					),
				},
				{
					path:     "/stacks/stack-1",
					filename: "stack_1_globals.tm",
					add: globals(
						str("stack", "stack-1"),
						str("stack_other", "other stack-1"),
					),
				},
				{
					path:     "/stacks/stack-2",
					filename: "stack_2_globals.tm.hcl",
					add: globals(
						str("stack", "stack-2"),
						str("stack_other", "other stack-2"),
					),
				},
			},
			want: map[string]*hclwrite.Block{
				"/stacks/stack-1": globals(
					str("stack", "stack-1"),
					str("stack_other", "other stack-1"),
					str("stack_ref", "other stack-1"),
				),
				"/stacks/stack-2": globals(
					str("stack", "stack-2"),
					str("stack_other", "other stack-2"),
					str("stack_ref", "other stack-2"),
				),
			},
		},
		{
			name:   "unknown global reference is ignored if it is overridden",
			layout: []string{"s:stack"},
			configs: []hclconfig{
				{
					path: "/",
					add:  globals(expr("field", "global.wont_exist")),
				},
				{
					path: "/stack",
					add:  globals(str("field", "data")),
				},
			},
			want: map[string]*hclwrite.Block{
				"/stack": globals(str("field", "data")),
			},
		},
		{
			name:   "global reference with functions",
			layout: []string{"s:stack"},
			configs: []hclconfig{
				{
					path: "/",
					add:  globals(str("field", "@lala@hello")),
				},
				{
					path: "/stack",
					add: globals(
						expr("newfield", `tm_replace(global.field, "@", "/")`),
						expr("splitfun", `tm_split("@", global.field)[1]`),
					),
				},
			},
			want: map[string]*hclwrite.Block{
				"/stack": globals(
					str("field", "@lala@hello"),
					str("newfield", "/lala/hello"),
					str("splitfun", "lala"),
				),
			},
		},
		{
			name:   "global reference with successful try on stack",
			layout: []string{"s:stack"},
			configs: []hclconfig{
				{
					path: "/stack",
					add: globals(
						attr("team", `{ members = ["aaa"] }`),
						expr("members", "global.team.members"),
						expr("members_try", `tm_try(global.team.members, [])`),
					),
				},
			},
			want: map[string]*hclwrite.Block{
				"/stack": globals(
					attr("team", `{ members = ["aaa"] }`),
					attr("members", `["aaa"]`),
					attr("members_try", `["aaa"]`),
				),
			},
		},
		{
			name:   "global reference with failed try on stack",
			layout: []string{"s:stack"},
			configs: []hclconfig{
				{
					path: "/stack",
					add: globals(
						attr("team", `{ members = ["aaa"] }`),
						expr("members_try", `tm_try(global.team.mistake, [])`),
					),
				},
			},
			want: map[string]*hclwrite.Block{
				"/stack": globals(
					attr("team", `{ members = ["aaa"] }`),
					attr("members_try", "[]"),
				),
			},
		},
		{
			name:   "global interpolating strings",
			layout: []string{"s:stack"},
			configs: []hclconfig{
				{
					path: "/stack",
					add: globals(
						str("str1", "hello"),
						str("str2", "world"),
						str("str3", "${global.str1}-${global.str2}"),
					),
				},
			},
			want: map[string]*hclwrite.Block{
				"/stack": globals(
					str("str1", "hello"),
					str("str2", "world"),
					str("str3", "hello-world"),
				),
			},
		},
		{
			// This tests double check that interpolation on a single list
			// produces an actual list object on hcl eval, not a string
			// Which is bizarre...but why not ?
			name:   "global interpolating single list",
			layout: []string{"s:stack"},
			configs: []hclconfig{
				{
					path: "/stack",
					add: globals(
						attr("a", `["aaa"]`),
						str("a_interpolated", "${global.a}"),
					),
				},
			},
			want: map[string]*hclwrite.Block{
				"/stack": globals(
					attr("a", `["aaa"]`),
					attr("a_interpolated", `["aaa"]`),
				),
			},
		},
		{
			name:   "global interpolating of single number",
			layout: []string{"s:stack"},
			configs: []hclconfig{
				{
					path: "/stack",
					add: globals(
						number("a", 1),
						str("a_interpolated", "${global.a}"),
					),
				},
			},
			want: map[string]*hclwrite.Block{
				"/stack": globals(
					number("a", 1),
					number("a_interpolated", 1),
				),
			},
		},
		{
			name:   "global interpolating of single boolean",
			layout: []string{"s:stack"},
			configs: []hclconfig{
				{
					path: "/stack",
					add: globals(
						boolean("a", true),
						str("a_interpolated", "${global.a}"),
					),
				},
			},
			want: map[string]*hclwrite.Block{
				"/stack": globals(
					boolean("a", true),
					boolean("a_interpolated", true),
				),
			},
		},
		{
			name:   "global interpolating multiple lists fails",
			layout: []string{"s:stack"},
			configs: []hclconfig{
				{
					path: "/stack",
					add: globals(
						attr("a", `["aaa"]`),
						str("a_interpolated", "${global.a}-${global.a}"),
					),
				},
			},
			wantErr: errors.E(terramate.ErrGlobalEval),
		},
		{
			name:   "global interpolating list with space fails",
			layout: []string{"s:stack"},
			configs: []hclconfig{
				{
					path: "/stack",
					add: globals(
						attr("a", `["aaa"]`),
						str("a_interpolated", " ${global.a}"),
					),
				},
			},
			wantErr: errors.E(terramate.ErrGlobalEval),
		},
		{
			// This tests double check that interpolation on a single object/map
			// produces an actual object on hcl eval, not a string.
			// Which is bizarre...but why not ?
			name:   "global interpolating single object",
			layout: []string{"s:stack"},
			configs: []hclconfig{
				{
					path: "/stack",
					add: globals(
						attr("a", `{ members = ["aaa"] }`),
						str("a_interpolated", "${global.a}"),
					),
				},
			},
			want: map[string]*hclwrite.Block{
				"/stack": globals(
					attr("a", `{ members = ["aaa"] }`),
					attr("a_interpolated", `{ members = ["aaa"] }`),
				),
			},
		},
		{
			name:   "global interpolating multiple objects fails",
			layout: []string{"s:stack"},
			configs: []hclconfig{
				{
					path: "/stack",
					add: globals(
						attr("a", `{ members = ["aaa"] }`),
						str("a_interpolated", "${global.a}-${global.a}"),
					),
				},
			},
			wantErr: errors.E(terramate.ErrGlobalEval),
		},
		{
			name:   "global interpolating object with space fails",
			layout: []string{"s:stack"},
			configs: []hclconfig{
				{
					path: "/stack",
					add: globals(
						attr("a", `{ members = ["aaa"] }`),
						str("a_interpolated", "${global.a} "),
					),
				},
			},
			wantErr: errors.E(terramate.ErrGlobalEval),
		},
		{
			// This tests double check that interpolation on a single number
			// produces an actual number on hcl eval, not a string.
			// Which is bizarre...but why not ?
			name:   "global interpolating numbers",
			layout: []string{"s:stack"},
			configs: []hclconfig{
				{
					path: "/stack",
					add: globals(
						number("a", 666),
						str("a_interpolated", "${global.a}"),
					),
				},
			},
			want: map[string]*hclwrite.Block{
				"/stack": globals(
					number("a", 666),
					number("a_interpolated", 666),
				),
			},
		},
		{
			// Composing numbers on a interpolation works and then produces
			// string. Testing this because this does not work with all types
			// and it is useful for us as maintainers to map/test these different behaviors.
			name:   "global interpolating multiple numbers",
			layout: []string{"s:stack"},
			configs: []hclconfig{
				{
					path: "/stack",
					add: globals(
						number("a", 666),
						str("a_interpolated", "${global.a}-${global.a}"),
					),
				},
			},
			want: map[string]*hclwrite.Block{
				"/stack": globals(
					number("a", 666),
					str("a_interpolated", "666-666"),
				),
			},
		},
		{
			// This tests double check that interpolation on a single boolean
			// produces an actual boolean on hcl eval, not a string.
			// Which is bizarre...but why not ?
			name:   "global interpolating numbers",
			layout: []string{"s:stack"},
			configs: []hclconfig{
				{
					path: "/stack",
					add: globals(
						boolean("a", true),
						str("a_interpolated", "${global.a}"),
					),
				},
			},
			want: map[string]*hclwrite.Block{
				"/stack": globals(
					boolean("a", true),
					boolean("a_interpolated", true),
				),
			},
		},
		{
			// Composing booleans on a interpolation works and then produces
			// string. Testing this because this does not work with all types
			// and it is useful for us as maintainers to map/test these different behaviors.
			name:   "global interpolating multiple numbers",
			layout: []string{"s:stack"},
			configs: []hclconfig{
				{
					path: "/stack",
					add: globals(
						boolean("a", false),
						str("a_interpolated", "${global.a}-${global.a}"),
					),
				},
			},
			want: map[string]*hclwrite.Block{
				"/stack": globals(
					boolean("a", false),
					str("a_interpolated", "false-false"),
				),
			},
		},
		{
			name:   "global reference with try on root config and value defined on stack",
			layout: []string{"s:stack"},
			configs: []hclconfig{
				{
					path: "/",
					add: globals(
						expr("team_def", "global.team.def"),
						expr("team_def_try", `tm_try(global.team.def, {})`),
					),
				},
				{
					path: "/stack",
					add: globals(
						attr("team", `{ def = { name = "awesome" } }`),
					),
				},
			},
			want: map[string]*hclwrite.Block{
				"/stack": globals(
					attr("team", `{ def = { name = "awesome" } }`),
					attr("team_def", `{ name = "awesome" }`),
					attr("team_def_try", `{ name = "awesome" }`),
				),
			},
		},
		{
			name:   "globals cant have blocks inside",
			layout: []string{"s:stack"},
			configs: []hclconfig{
				{
					path: "/",
					add: globals(
						str("test", "hallo"),
						block("notallowed"),
					),
				},
			},
			wantErr: errors.E(hcl.ErrTerramateSchema),
		},
		{
			name:   "globals cant have labels",
			layout: []string{"s:stack"},
			configs: []hclconfig{
				{
					path: "/",
					add: globals(
						labels("no"),
						str("test", "hallo"),
					),
				},
			},
<<<<<<< HEAD
			wantErr: errors.E(hcl.ErrTerraformSchema),
=======
			wantErr: errors.E(hcl.ErrTerramateSchema),
>>>>>>> 51ff269a
		},
		{
			name:   "global undefined reference on root",
			layout: []string{"s:stack"},
			configs: []hclconfig{
				{
					path: "/",
					add:  globals(expr("field", "global.unknown")),
				},
				{
					path: "/stack",
					add:  globals(str("stack", "whatever")),
				},
			},
			wantErr: errors.E(terramate.ErrGlobalEval),
		},
		{
			name:   "global undefined reference on stack",
			layout: []string{"s:stack"},
			configs: []hclconfig{
				{
					path: "/stack",
					add:  globals(expr("field", "global.unknown")),
				},
			},
			wantErr: errors.E(terramate.ErrGlobalEval),
		},
		{
			name:   "global undefined references mixed on stack",
			layout: []string{"s:stack"},
			configs: []hclconfig{
				{
					path: "/stack",
					add: globals(
						expr("field_a", "global.unknown"),
						expr("field_b", "global.unknown_again"),
						str("valid", "valid"),
						expr("field_c", "global.oopsie"),
					),
				},
			},
			wantErr: errors.E(terramate.ErrGlobalEval),
		},
		{
			name:   "global cyclic reference on stack",
			layout: []string{"s:stack"},
			configs: []hclconfig{
				{
					path: "/stack",
					add: globals(
						expr("a", "global.b"),
						expr("b", "global.c"),
						expr("c", "global.a"),
					),
				},
			},
			wantErr: errors.E(terramate.ErrGlobalEval),
		},
		{
			name:   "global cyclic references across hierarchy",
			layout: []string{"s:stacks/stack"},
			configs: []hclconfig{
				{
					path: "/",
					add:  globals(expr("a", "global.b")),
				},
				{
					path: "/stacks",
					add:  globals(expr("b", "global.c")),
				},
				{
					path: "/stacks/stack",
					add:  globals(expr("c", "global.a")),
				},
			},
			wantErr: errors.E(terramate.ErrGlobalEval),
		},
		{
			name:   "global redefined on different file on stack",
			layout: []string{"s:stack"},
			configs: []hclconfig{
				{
					path:     "/stack",
					filename: "globals.tm.hcl",
					add:      globals(str("a", "a")),
				},
				{
					path:     "/stack",
					filename: "globals2.tm.hcl",
					add:      globals(str("a", "b")),
				},
			},
			wantErr: errors.E(terramate.ErrGlobalRedefined),
		},
	}

	for _, tcase := range tcases {
		t.Run(tcase.name, func(t *testing.T) {
			s := sandbox.New(t)
			s.BuildTree(tcase.layout)

			for _, globalBlock := range tcase.configs {
				path := filepath.Join(s.RootDir(), globalBlock.path)
				filename := config.DefaultFilename
				if globalBlock.filename != "" {
					filename = globalBlock.filename
				}
				test.AppendFile(t, path, filename, globalBlock.add.String())
			}

			wantGlobals := tcase.want

			stackEntries, err := terramate.ListStacks(s.RootDir())
<<<<<<< HEAD
			if errors.IsKind(tcase.wantErr, hcl.ErrTerramateSchema) {
				errors.AssertKind(t, err, tcase.wantErr)
=======
			if err != nil {
				errtest.AssertKind(t, err, tcase.wantErr)
>>>>>>> 51ff269a
			}

			var stacks []stack.S
			for _, entry := range stackEntries {
				stack := entry.Stack
				stacks = append(stacks, stack)

				got, err := terramate.LoadStackGlobals(s.RootDir(), stack)

<<<<<<< HEAD
				errors.Assert(t, err, tcase.wantErr)
=======
				errtest.Assert(t, err, tcase.wantErr)
>>>>>>> 51ff269a
				if tcase.wantErr != nil {
					continue
				}

				want, ok := wantGlobals[stack.Path()]
				if !ok {
					want = globals()
				}
				delete(wantGlobals, stack.Path())

				// Could have one type for globals configs and another type
				// for wanted evaluated globals, but that would make
				// globals building more annoying (two sets of functions).
				if want.HasExpressions() {
					t.Fatal("wanted globals definition contains expressions, they should be defined only by evaluated values")
					t.Errorf("wanted globals definition:\n%s\n", want)
				}

				gotAttrs := got.Attributes()
				wantAttrs := want.AttributesValues()

				if len(gotAttrs) != len(wantAttrs) {
					t.Errorf("got %d global attributes; wanted %d", len(gotAttrs), len(wantAttrs))
				}

				for name, wantVal := range wantAttrs {
					gotVal, ok := gotAttrs[name]
					if !ok {
						t.Errorf("wanted global.%s is missing", name)
						continue
					}
					if diff := ctydebug.DiffValues(wantVal, gotVal); diff != "" {
						t.Errorf("global.%s doesn't match expectation", name)
						t.Errorf("want: %s", ctydebug.ValueString(wantVal))
						t.Errorf("got: %s", ctydebug.ValueString(gotVal))
						t.Errorf("diff:\n%s", diff)
					}
				}
			}

			if len(wantGlobals) > 0 {
				t.Fatalf("wanted stack globals: %v that was not found on stacks: %v", wantGlobals, stacks)
			}
		})
	}
}

func TestLoadGlobalsErrors(t *testing.T) {
	type (
		cfg struct {
			path string
			body string
		}
		testcase struct {
			name    string
			layout  []string
			configs []cfg
			want    error
		}
	)

	// These test scenarios where quite hard to describe with the
	// core test fixture (core model doesn't allow duplicated fields
	// by nature, and it never creates malformed global blocks),
	// hence this separate error tests exists :-).

	tcases := []testcase{
		{
			name:   "stack config has invalid global definition",
			layout: []string{"s:stack"},
			configs: []cfg{
				{
					path: "/stack",
					body: `
					  globals {
					    a = "hi"
					`,
				},
			},
			want: errors.E(hcl.ErrHCLSyntax),
		},
		{
			name:   "root config has invalid global definition",
			layout: []string{"s:stack"},
			configs: []cfg{
				{
					path: "/",
					body: `
					  globals {
					    a = "hi"
					`,
				},
			},
			want: errors.E(hcl.ErrHCLSyntax),
		},
		{
			name:   "stack config has global redefinition on single block",
			layout: []string{"s:stack"},
			configs: []cfg{
				{
					path: "/stack",
					body: `
					  globals {
					    a = "hi"
					    a = 5
					  }
					`,
				},
			},
			// FIXME(katcipis): would be better to have ErrGlobalRedefined
			// for now we get an error directly from hcl for this.
			want: errors.E(hcl.ErrHCLSyntax),
		},
		{
			name:   "root config has global redefinition on single block",
			layout: []string{"s:stack"},
			configs: []cfg{
				{
					path: "/",
					body: `
					  globals {
					    a = "hi"
					    a = 5
					  }
					`,
				},
			},
			// FIXME(katcipis): would be better to have ErrGlobalRedefined
			// for now we get an error directly from hcl for this.
			want: errors.E(hcl.ErrHCLSyntax),
		},
		{
			name:   "stack config has global redefinition on multiple blocks",
			layout: []string{"s:stack"},
			configs: []cfg{
				{
					path: "/stack",
					body: `
					  globals {
					    a = "hi"
					  }
					  globals {
					    a = 5
					  }
					  globals {
					    a = true
					  }
					`,
				},
			},
			want: errors.E(terramate.ErrGlobalRedefined),
		},
		{
			name:   "root config has global redefinition on multiple blocks",
			layout: []string{"s:stack"},
			configs: []cfg{
				{
					path: "/",
					body: `
					  globals {
					    a = "hi"
					  }
					  globals {
					    a = 5
					  }
					`,
				},
			},
			want: errors.E(terramate.ErrGlobalRedefined),
		},
	}

	for _, tcase := range tcases {
		t.Run(tcase.name, func(t *testing.T) {
			s := sandbox.New(t)
			s.BuildTree(tcase.layout)

			for _, c := range tcase.configs {
				path := filepath.Join(s.RootDir(), c.path)
				test.AppendFile(t, path, config.DefaultFilename, c.body)
			}

			stackEntries, err := terramate.ListStacks(s.RootDir())
			// TODO(i4k): this better not be tested here.
			if errors.IsKind(tcase.want, hcl.ErrHCLSyntax) {
<<<<<<< HEAD
				errors.AssertKind(t, err, tcase.want)
=======
				errtest.AssertKind(t, err, tcase.want)
>>>>>>> 51ff269a
			}

			for _, entry := range stackEntries {
				_, err := terramate.LoadStackGlobals(s.RootDir(), entry.Stack)
<<<<<<< HEAD
				errors.Assert(t, err, tcase.want)
=======
				errtest.Assert(t, err, tcase.want)
>>>>>>> 51ff269a
			}
		})
	}
}

func TestLoadGlobalsErrorOnRelativeDir(t *testing.T) {
	s := sandbox.New(t)
	s.BuildTree([]string{"s:stack"})

	rel, err := filepath.Rel(test.Getwd(t), s.RootDir())
	assert.NoError(t, err)

	stacks := s.LoadStacks()
	assert.EqualInts(t, 1, len(stacks))
	globals, err := terramate.LoadStackGlobals(rel, stacks[0])
	assert.Error(t, err, "got %v instead of error", globals)
}<|MERGE_RESOLUTION|>--- conflicted
+++ resolved
@@ -956,11 +956,7 @@
 					),
 				},
 			},
-<<<<<<< HEAD
-			wantErr: errors.E(hcl.ErrTerraformSchema),
-=======
 			wantErr: errors.E(hcl.ErrTerramateSchema),
->>>>>>> 51ff269a
 		},
 		{
 			name:   "global undefined reference on root",
@@ -1074,13 +1070,8 @@
 			wantGlobals := tcase.want
 
 			stackEntries, err := terramate.ListStacks(s.RootDir())
-<<<<<<< HEAD
-			if errors.IsKind(tcase.wantErr, hcl.ErrTerramateSchema) {
-				errors.AssertKind(t, err, tcase.wantErr)
-=======
 			if err != nil {
 				errtest.AssertKind(t, err, tcase.wantErr)
->>>>>>> 51ff269a
 			}
 
 			var stacks []stack.S
@@ -1090,11 +1081,7 @@
 
 				got, err := terramate.LoadStackGlobals(s.RootDir(), stack)
 
-<<<<<<< HEAD
-				errors.Assert(t, err, tcase.wantErr)
-=======
 				errtest.Assert(t, err, tcase.wantErr)
->>>>>>> 51ff269a
 				if tcase.wantErr != nil {
 					continue
 				}
@@ -1280,20 +1267,12 @@
 			stackEntries, err := terramate.ListStacks(s.RootDir())
 			// TODO(i4k): this better not be tested here.
 			if errors.IsKind(tcase.want, hcl.ErrHCLSyntax) {
-<<<<<<< HEAD
-				errors.AssertKind(t, err, tcase.want)
-=======
 				errtest.AssertKind(t, err, tcase.want)
->>>>>>> 51ff269a
 			}
 
 			for _, entry := range stackEntries {
 				_, err := terramate.LoadStackGlobals(s.RootDir(), entry.Stack)
-<<<<<<< HEAD
-				errors.Assert(t, err, tcase.want)
-=======
 				errtest.Assert(t, err, tcase.want)
->>>>>>> 51ff269a
 			}
 		})
 	}
