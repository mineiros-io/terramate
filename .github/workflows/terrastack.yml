--- conflicted
+++ resolved
@@ -1,10 +1,6 @@
 name: terrastack-ci
 on: [push]
 jobs:
-<<<<<<< HEAD
-  check:
-    runs-on: ubuntu-20.04
-=======
 
   lint:
     runs-on: ubuntu-20.04
@@ -15,7 +11,6 @@
       matrix:
         go: ["1.17"]
 
->>>>>>> 391572ba
     steps:
       - name: checkout repo
         uses: actions/checkout@v2
@@ -23,19 +18,11 @@
       - name: setup go
         uses: actions/setup-go@v2
         with:
-<<<<<<< HEAD
-          go-version: '1.17'
-=======
           go-version: ${{ matrix.go }}
->>>>>>> 391572ba
 
       - name: make lint
         run: make lint
 
-<<<<<<< HEAD
-      - name: make test
-        run: time make test
-=======
   build_test:
     name: Build and Test
 
@@ -57,7 +44,6 @@
 
       - name: make test
         run: make test
->>>>>>> 391572ba
 
       - name: make build
         run: make build