// Copyright 2021 Mineiros GmbH
//
// Licensed under the Apache License, Version 2.0 (the "License");
// you may not use this file except in compliance with the License.
// You may obtain a copy of the License at
//
//      http://www.apache.org/licenses/LICENSE-2.0
//
// Unless required by applicable law or agreed to in writing, software
// distributed under the License is distributed on an "AS IS" BASIS,
// WITHOUT WARRANTIES OR CONDITIONS OF ANY KIND, either express or implied.
// See the License for the specific language governing permissions and
// limitations under the License.

package terramate

import (
	"errors"
	"fmt"
	"os"
	"path/filepath"

	hclversion "github.com/hashicorp/go-version"

	"github.com/mineiros-io/terramate/hcl"
)

<<<<<<< HEAD
const (
	// ConfigFilename is the name of the terramate configuration file.
	ConfigFilename = "terramate.tsk.hcl"
=======
// ConfigFilename is the name of the terramate configuration file.
const ConfigFilename = "terramate.tm.hcl"
>>>>>>> 8775d97a

	// DefaultInitConstraint is the default constraint used in stack initialization.
	DefaultInitConstraint = "~>"
)

// Init initialize a stack. It's an error to initialize an already initialized
// stack unless they are of same versions. In case the stack is initialized with
// other terramate version, the force flag can be used to explicitly initialize
// it anyway. The dir must be an absolute path.
func Init(dir string, force bool) error {
	if !filepath.IsAbs(dir) {
		// TODO(i4k): this needs to go away soon.
		return errors.New("init requires an absolute path")
	}
	st, err := os.Stat(dir)
	if err != nil {
		if os.IsNotExist(err) {
			return errors.New("init requires an existing directory")
		}

		return fmt.Errorf("stat failed on %q: %w", dir, err)
	}

	if !st.IsDir() {
		return errors.New("path is not a directory")
	}

	stackfile := filepath.Join(dir, ConfigFilename)
	isInitialized := false

	st, err = os.Stat(stackfile)
	if err != nil {
		if !os.IsNotExist(err) {
			return fmt.Errorf("stat failed on %q: %w", stackfile, err)
		}
	} else {
		isInitialized = true
	}

	if isInitialized && !st.Mode().IsRegular() {
		return fmt.Errorf("the path %q is not a regular file", stackfile)
	}

	if isInitialized && !force {
		vconstraint, err := parseVersion(stackfile)
		if err != nil {
			return fmt.Errorf("stack already initialized: error fetching "+
				"version: %w", err)
		}

		constraint, err := hclversion.NewConstraint(vconstraint)
		if err != nil {
			return fmt.Errorf("unable to check stack constraint: %w", err)
		}

		if !constraint.Check(tfversionObj) {
			return fmt.Errorf("stack version constraint %q do not match terramate "+
				"version %q", vconstraint, Version())
		}

		err = os.Remove(string(stackfile))
		if err != nil {
			return fmt.Errorf("while removing %q: %w", stackfile, err)
		}
	}

	f, err := os.Create(stackfile)
	if err != nil {
		return err
	}

	defer f.Close()

	var p hcl.Printer
	err = p.PrintTerramate(f, hcl.Terramate{
		RequiredVersion: DefaultVersionConstraint(),
	})

	if err != nil {
		return fmt.Errorf("failed to write %q: %w", stackfile, err)
	}

	return nil
}

// DefaultVersionConstraint is the default version constraint used by terramate
// when generating tm files.
func DefaultVersionConstraint() string {
	return DefaultInitConstraint + " " + Version()
}

func parseVersion(stackfile string) (string, error) {
	parser := hcl.NewParser()
	ts, err := parser.ParseFile(stackfile)
	if err != nil {
		return "", fmt.Errorf("failed to parse file %q: %w", stackfile, err)
	}

	return ts.RequiredVersion, nil
}<|MERGE_RESOLUTION|>--- conflicted
+++ resolved
@@ -25,14 +25,9 @@
 	"github.com/mineiros-io/terramate/hcl"
 )
 
-<<<<<<< HEAD
 const (
 	// ConfigFilename is the name of the terramate configuration file.
-	ConfigFilename = "terramate.tsk.hcl"
-=======
-// ConfigFilename is the name of the terramate configuration file.
-const ConfigFilename = "terramate.tm.hcl"
->>>>>>> 8775d97a
+	ConfigFilename = "terramate.tm.hcl"
 
 	// DefaultInitConstraint is the default constraint used in stack initialization.
 	DefaultInitConstraint = "~>"
