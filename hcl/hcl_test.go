// Copyright 2021 Mineiros GmbH
//
// Licensed under the Apache License, Version 2.0 (the "License");
// you may not use this file except in compliance with the License.
// You may obtain a copy of the License at
//
//      http://www.apache.org/licenses/LICENSE-2.0
//
// Unless required by applicable law or agreed to in writing, software
// distributed under the License is distributed on an "AS IS" BASIS,
// WITHOUT WARRANTIES OR CONDITIONS OF ANY KIND, either express or implied.
// See the License for the specific language governing permissions and
// limitations under the License.

package hcl_test

import (
	"fmt"
	"path/filepath"
	"testing"

	hhcl "github.com/hashicorp/hcl/v2"
	"github.com/madlambda/spells/assert"
	"github.com/mineiros-io/terramate/errors"
	"github.com/mineiros-io/terramate/hcl"
	"github.com/mineiros-io/terramate/test"
	errtest "github.com/mineiros-io/terramate/test/errors"
	"github.com/rs/zerolog"
)

type (
	want struct {
		errs   []error
		config hcl.Config
	}

	cfgfile struct {
		filename string
		body     string
	}

	testcase struct {
		name  string
		input []cfgfile
		want  want
	}
)

func TestHCLParserModules(t *testing.T) {
	type want struct {
		modules []hcl.Module
		errs    []error
	}
	type testcase struct {
		name  string
		input cfgfile
		want  want
	}

	for _, tc := range []testcase{
		{
			name: "module must have 1 label",
			input: cfgfile{
				filename: "main.tf",
				body:     `module {}`,
			},
			want: want{
				errs: []error{errors.E(hcl.ErrTerraformSchema,
					mkrange("main.tf", start(1, 8, 7), end(1, 9, 8)))},
			},
		},
		{
			name: "module must have a source attribute",
			input: cfgfile{
				filename: "main.tf",
				body:     `module "test" {}`,
			},
			want: want{
				errs: []error{errors.E(hcl.ErrTerraformSchema,
					mkrange("main.tf", start(1, 15, 14), end(1, 17, 16)))},
			},
		},
		{
			name: "empty source is a valid module",
			input: cfgfile{
				filename: "main.tf",
				body:     `module "test" {source = ""}`,
			},
			want: want{
				modules: []hcl.Module{
					{
						Source: "",
					},
				},
			},
		},
		{
			name: "valid module",
			input: cfgfile{
				filename: "main.tf",
				body:     `module "test" {source = "test"}`,
			},
			want: want{
				modules: []hcl.Module{
					{
						Source: "test",
					},
				},
			},
		},
		{
			name: "mixing modules and attributes, ignore attrs",
			input: cfgfile{
				filename: "main.tf",
				body: `
				a = 1
				module "test" {
					source = "test"
				}
				b = 1
			`,
			},
			want: want{
				modules: []hcl.Module{
					{
						Source: "test",
					},
				},
			},
		},
		{
			name: "multiple modules",
			input: cfgfile{
				filename: "main.tf",
				body: `
a = 1
module "test" {
	source = "test"
}
b = 1
module "bleh" {
	source = "bleh"
}
`,
			},
			want: want{
				modules: []hcl.Module{
					{
						Source: "test",
					},
					{
						Source: "bleh",
					},
				},
			},
		},
		{
			name: "fails if source is not a string",
			input: cfgfile{
				filename: "main.tf",
				body: `
module "test" {
	source = -1
}
`,
			},
			want: want{
				errs: []error{errors.E(hcl.ErrTerraformSchema,
					mkrange("main.tf", start(3, 11, 27), end(3, 13, 29)))},
			},
		},
		{
			name: "variable interpolation in the source string - fails",
			input: cfgfile{
				filename: "main.tf",
				body:     "module \"test\" {\nsource = \"${var.test}\"\n}\n",
			},
			want: want{
				errs: []error{errors.E(hcl.ErrTerraformSchema,
					mkrange("main.tf", start(2, 13, 28), end(2, 16, 31)))},
			},
		},
		{
			name: "multiple schema errors on same file get reported",
			input: cfgfile{
				filename: "main.tf",
				body: `
				module "test" {
					source = -1
				}

				module "test2" {
					source = "${var.test}"
				}

				module {
					source = "test"
				}

				module "test3" {}
			`,
			},
			want: want{
				errs: []error{
					errors.E(hcl.ErrTerraformSchema,
						mkrange("main.tf", start(3, 15, 35), end(3, 17, 37))),
					errors.E(hcl.ErrTerraformSchema,
						mkrange("main.tf", start(7, 18, 83), end(7, 21, 86))),
					errors.E(hcl.ErrTerraformSchema,
						mkrange("main.tf", start(10, 12, 112), end(10, 13, 113))),
					errors.E(hcl.ErrTerraformSchema,
						mkrange("main.tf", start(14, 20, 161), end(14, 22, 163))),
				},
			},
		},
		{
			name: "multiple syntax errors on same file get reported",
			input: cfgfile{
				filename: "main.tf",
				body: `
				string = hi"
				bool   = rue
				list   = [
				obj    = {
			`,
			},
			want: want{
				errs: []error{
					errors.E(hcl.ErrHCLSyntax),
					errors.E(mkrange("main.tf", start(2, 17, 17), end(3, 1, 18))),
					errors.E(mkrange("main.tf", start(3, 17, 34), end(4, 1, 35))),
					errors.E(mkrange("main.tf", start(4, 15, 49), end(5, 1, 50))),
					errors.E(mkrange("main.tf", start(5, 15, 64), end(6, 1, 65))),
					errors.E(mkrange("main.tf", start(2, 16, 16), end(2, 17, 17))),
				},
			},
		},
		{
			name: "variable interpolation in the source string - fails",
			input: cfgfile{
				filename: "main.tf",
				body:     "module \"test\" {\nsource = \"${var.test}\"\n}\n",
			},
			want: want{
				errs: []error{errors.E(hcl.ErrTerraformSchema,
					mkrange("main.tf", start(2, 13, 28), end(2, 16, 31)))},
			},
		},
	} {
		t.Run(tc.name, func(t *testing.T) {
			configdir := t.TempDir()
			tfpath := test.WriteFile(t, configdir, tc.input.filename, tc.input.body)
			fixupFiledirOnErrorsFileRanges(configdir, tc.want.errs)

			modules, err := hcl.ParseModules(tfpath)
			errtest.AssertErrorList(t, err, tc.want.errs)
			assert.EqualInts(t,
				len(tc.want.modules),
				len(modules),
				"got: %v, want: %v", modules, tc.want.modules)

			for i := 0; i < len(tc.want.modules); i++ {
				assert.EqualStrings(t, tc.want.modules[i].Source, modules[i].Source,
					"module source mismatch")
			}
		})
	}
}

func TestHCLParserTerramateBlock(t *testing.T) {
	for _, tc := range []testcase{
		{
			name: "unrecognized blocks",
			input: []cfgfile{
				{
<<<<<<< HEAD
					filename: "cfg.tm",
					body:     "something {}\nsomething_else {}",
=======
					body: "something {}\nsomething_else {}",
>>>>>>> c8d3c2da
				},
			},
			want: want{
				errs: []error{
					errors.E(hcl.ErrTerramateSchema,
<<<<<<< HEAD
						mkrange("cfg.tm", start(1, 1, 0), end(1, 12, 11))),
					errors.E(hcl.ErrTerramateSchema,
						mkrange("cfg.tm", start(2, 1, 13), end(2, 17, 29))),
=======
						mkrange(start(1, 1, 0), end(1, 12, 11))),
					errors.E(hcl.ErrTerramateSchema,
						mkrange(start(2, 1, 13), end(2, 17, 29))),
>>>>>>> c8d3c2da
				},
			},
		},
		{
			name: "unrecognized attribute",
			input: []cfgfile{
				{
					filename: "cfg.tm",
					body: `
						terramate{}
						something = 1
					`,
				},
			},
			want: want{
				errs: []error{
					errors.E(hcl.ErrTerramateSchema,
<<<<<<< HEAD
						mkrange("cfg.tm", start(3, 7, 25), end(3, 16, 34))),
=======
						mkrange(start(3, 7, 25), end(3, 16, 34))),
>>>>>>> c8d3c2da
				},
			},
		},
		{
			name: "unrecognized attribute inside terramate block",
			input: []cfgfile{
				{
					filename: "cfg.tm",
					body: `
						terramate{
							something = 1
						}
					`,
				},
			},
			want: want{
				errs: []error{
					errors.E(hcl.ErrTerramateSchema,
<<<<<<< HEAD
						mkrange("cfg.tm", start(3, 8, 25), end(3, 17, 34))),
=======
						mkrange(start(3, 8, 25), end(3, 17, 34))),
>>>>>>> c8d3c2da
				},
			},
		},
		{
			name: "unrecognized terramate block",
			input: []cfgfile{
				{
					filename: "cfg.tm",
					body: `terramate{
							something {}
							other {}
						}
					`,
				},
			},
			want: want{
				errs: []error{
					errors.E(hcl.ErrTerramateSchema,
<<<<<<< HEAD
						mkrange("cfg.tm", start(2, 8, 18), end(2, 19, 29))),
					errors.E(hcl.ErrTerramateSchema,
						mkrange("cfg.tm", start(3, 8, 38), end(3, 15, 45))),
=======
						mkrange(start(2, 8, 18), end(2, 19, 29))),
					errors.E(hcl.ErrTerramateSchema,
						mkrange(start(3, 8, 38), end(3, 15, 45))),
>>>>>>> c8d3c2da
				},
			},
		},
		{
			name: "multiple empty terramate blocks on same file",
			input: []cfgfile{
				{
					filename: "cfg.tm",
					body: `
						terramate{}
						terramate{}
					`,
				},
			},
			want: want{
				config: hcl.Config{Terramate: &hcl.Terramate{}},
			},
		},
		{
			name: "empty config",
			want: want{
				config: hcl.Config{},
			},
		},
		{
			name: "invalid version",
			input: []cfgfile{
				{
					filename: "cfg.tm",
					body: `
						terramate {
							required_version = 1
						}
					`,
				},
			},
			want: want{
				errs: []error{
					errors.E(hcl.ErrTerramateSchema,
<<<<<<< HEAD
						mkrange("cfg.tm", start(3, 27, 45), end(3, 28, 46))),
=======
						mkrange(start(3, 27, 45), end(3, 28, 46))),
>>>>>>> c8d3c2da
				},
			},
		},
		{
			name: "interpolation not allowed at req_version",
			input: []cfgfile{
				{
					filename: "cfg.tm",
					body: `
						terramate {
							required_version = "${test.version}"
						}
					`,
				},
			},
			want: want{
				errs: []error{
<<<<<<< HEAD
					errors.E(hcl.ErrTerramateSchema,
						mkrange("cfg.tm", start(3, 30, 48), end(3, 34, 52))),
					errors.E(hcl.ErrTerramateSchema,
						mkrange("cfg.tm", start(3, 27, 45), end(3, 44, 62))),
=======
					errors.E(hcl.ErrTerramateSchema),
>>>>>>> c8d3c2da
				},
			},
		},
		{
			name: "invalid attributes",
			input: []cfgfile{
				{
					filename: "cfg.tm",
					body: `
						terramate {
							version = 1
							invalid = 2
						}
					`,
				},
			},
			want: want{
				errs: []error{
					errors.E(hcl.ErrTerramateSchema,
<<<<<<< HEAD
						mkrange("cfg.tm", start(3, 8, 26), end(3, 15, 33))),
					errors.E(hcl.ErrTerramateSchema,
						mkrange("cfg.tm", start(4, 8, 45), end(4, 15, 52))),
=======
						mkrange(start(3, 8, 26), end(3, 15, 33))),
					errors.E(hcl.ErrTerramateSchema,
						mkrange(start(4, 8, 45), end(4, 15, 52))),
>>>>>>> c8d3c2da
				},
			},
		},
		{
			name: "required_version > 0.0.0",
			input: []cfgfile{
				{
					filename: "cfg.tm",
					body: `
						terramate {
						       required_version = "> 0.0.0"
						}
					`,
				},
			},
			want: want{
				config: hcl.Config{
					Terramate: &hcl.Terramate{
						RequiredVersion: "> 0.0.0",
					},
				},
			},
		},
	} {
		testParser(t, tc)
	}
}

func TestHCLParserRootConfig(t *testing.T) {
	for _, tc := range []testcase{
		{
			name: "no config returns empty config",
			input: []cfgfile{
				{
					filename: "cfg.tm",
					body:     `terramate {}`,
				},
			},
			want: want{
				config: hcl.Config{
					Terramate: &hcl.Terramate{},
				},
			},
		},
		{
			name: "empty config block returns empty config",
			input: []cfgfile{
				{
					filename: "cfg.tm",
					body: `
						terramate {
							config {}
						}
					`,
				},
			},
			want: want{
				config: hcl.Config{
					Terramate: &hcl.Terramate{
						RootConfig: &hcl.RootConfig{},
					},
				},
			},
		},
		{
			name: "unrecognized config attribute",
			input: []cfgfile{
				{
					filename: "cfg.tm",
					body: `
						terramate {
							config {
								something = "bleh"
							}
						}
					`,
				},
			},
			want: want{
				errs: []error{
					errors.E(hcl.ErrTerramateSchema),
				},
			},
		},
		{
			name: "unrecognized config.git field",
			input: []cfgfile{
				{
					filename: "cfg.tm",
					body: `
					terramate {
						config {
							git {
								test = 1
							}
						}
					}
				`,
				},
			},
			want: want{
				errs: []error{
					errors.E(hcl.ErrTerramateSchema,
<<<<<<< HEAD
						mkrange("cfg.tm", start(5, 9, 54), end(5, 13, 58))),
=======
						mkrange(start(5, 9, 54), end(5, 13, 58))),
>>>>>>> c8d3c2da
				},
			},
		},
		{
			name: "empty config.git block",
			input: []cfgfile{
				{
					filename: "cfg.tm",
					body: `
						terramate {
							config {
								git {}
							}
						}
					`,
				},
			},
			want: want{
				config: hcl.Config{
					Terramate: &hcl.Terramate{
						RootConfig: &hcl.RootConfig{
							Git: &hcl.GitConfig{},
						},
					},
				},
			},
		},
		{
			name: "multiple empty config blocks",
			input: []cfgfile{
				{
					filename: "cfg.tm",
					body: `
						terramate {
							config {}
							config {}
						}
					`,
				},
			},
			want: want{
				config: hcl.Config{
					Terramate: &hcl.Terramate{
						RootConfig: &hcl.RootConfig{},
					},
				},
			},
		},
		{
			name: "basic config.git block",
			input: []cfgfile{
				{
					filename: "cfg.tm",
					body: `
						terramate {
							config {
								git {
									default_branch = "trunk"
								}
							}
						}
					`,
				},
			},
			want: want{
				config: hcl.Config{
					Terramate: &hcl.Terramate{
						RootConfig: &hcl.RootConfig{
							Git: &hcl.GitConfig{
								DefaultBranch: "trunk",
							},
						},
					},
				},
			},
		},
		{
			name: "all fields set for config.git",
			input: []cfgfile{
				{
					filename: "cfg.tm",
					body: `
						terramate {
							config {
								git {
									default_branch = "trunk"
									default_remote = "upstream"
									default_branch_base_ref = "HEAD~2"
								}
							}
						}
					`,
				},
			},
			want: want{
				config: hcl.Config{
					Terramate: &hcl.Terramate{
						RootConfig: &hcl.RootConfig{
							Git: &hcl.GitConfig{
								DefaultBranch:        "trunk",
								DefaultRemote:        "upstream",
								DefaultBranchBaseRef: "HEAD~2",
							},
						},
					},
				},
			},
		},
	} {
		testParser(t, tc)
	}
}

func TestHCLParserStack(t *testing.T) {
	for _, tc := range []testcase{
		{
			name: "empty stack block",
			input: []cfgfile{
				{
					filename: "stack.tm",
					body: `
						terramate {
							required_version = ""
						}
						stack {}
					`,
				},
			},
			want: want{
				config: hcl.Config{
					Terramate: &hcl.Terramate{},
					Stack:     &hcl.Stack{},
				},
			},
		},
		{
			name: "stack with unrecognized blocks",
			input: []cfgfile{
				{
					body: `
						stack{
							block1 {}
							block2 {}
						}
					`,
				},
			},
			want: want{
				errs: []error{
					errors.E(hcl.ErrTerramateSchema),
					errors.E(hcl.ErrTerramateSchema),
				},
			},
		},
		{
			name: "multiple stack blocks",
			input: []cfgfile{
				{
					filename: "stack.tm",
					body: `
						terramate {}
						stack{}
						stack{}
					`,
				},
			},
			want: want{
				errs: []error{
					errors.E(hcl.ErrTerramateSchema),
				},
			},
		},
		{
			name: "empty name",
			input: []cfgfile{
				{
					filename: "stack.tm",
					body: `
						terramate {
							required_version = ""
						}
						stack {
							name = ""
						}
					`,
				},
			},
			want: want{
				config: hcl.Config{
					Terramate: &hcl.Terramate{},
					Stack:     &hcl.Stack{},
				},
			},
		},
		{
			name: "name is not a string - fails",
			input: []cfgfile{
				{
					filename: "stack.tm",
					body: `
						terramate {
							required_version = ""
						}
						stack {
							name = 1
						}
					`,
				},
			},
			want: want{
				errs: []error{
<<<<<<< HEAD
					errors.E(hcl.ErrTerramateSchema,
						mkrange("stack.tm", start(6, 8, 77), end(6, 12, 81)),
					),
=======
					errors.E(hcl.ErrTerramateSchema),
>>>>>>> c8d3c2da
				},
			},
		},
		{
			name: "name has interpolation - fails",
			input: []cfgfile{
				{
					filename: "stack.tm",
					body: `
						terramate {
							required_version = ""
						}
						stack {
							name = "${test}"
						}
					`,
				},
			},
			want: want{
				errs: []error{
<<<<<<< HEAD
					errors.E(hcl.ErrTerramateSchema,
						mkrange("stack.tm", start(6, 18, 87), end(6, 22, 91))),
					errors.E(hcl.ErrTerramateSchema,
						mkrange("stack.tm", start(6, 8, 77), end(6, 12, 81))),
=======
					errors.E(hcl.ErrTerramateSchema),
>>>>>>> c8d3c2da
				},
			},
		},
		{
			name: "unrecognized attribute name - fails",
			input: []cfgfile{
				{
					filename: "stack.tm",
					body: `
						terramate {
							required_version = ""
						}
						stack {
							bleh = "a"
						}
					`,
				},
			},
			want: want{
				errs: []error{
					errors.E(hcl.ErrTerramateSchema),
				},
			},
		},
		{
			name: "after: empty set works",
			input: []cfgfile{
				{
					filename: "stack.tm",
					body: `
						terramate {
							required_version = ""
						}
						stack {}
					`,
				},
			},
			want: want{
				config: hcl.Config{
					Terramate: &hcl.Terramate{},
					Stack:     &hcl.Stack{},
				},
			},
		},
		{
			name: "'after' single entry",
			input: []cfgfile{
				{
					filename: "stack.tm",
					body: `
						terramate {
							required_version = ""
						}

						stack {
							after = ["test"]
						}
					`,
				},
			},
			want: want{
				config: hcl.Config{
					Terramate: &hcl.Terramate{},
					Stack: &hcl.Stack{
						After: []string{"test"},
					},
				},
			},
		},
		{
			name: "'after' invalid element entry",
			input: []cfgfile{
				{
					filename: "stack.tm",
					body: `
						stack {
							after = [1]
						}
					`,
				},
			},
			want: want{
				errs: []error{
					errors.E(hcl.ErrTerramateSchema),
				},
			},
		},
		{
			name: "'after' duplicated entry",
			input: []cfgfile{
				{
					filename: "stack.tm",
					body: `
						stack {
							after = ["test", "test"]
						}
					`,
				},
			},
			want: want{
				errs: []error{
					errors.E(hcl.ErrTerramateSchema),
				},
			},
		},
		{
			name: "multiple 'after' fields - fails",
			input: []cfgfile{
				{
					filename: "stack.tm",
					body: `
						stack {
							after = ["test"]
							after = []
						}
					`,
				},
			},
			want: want{
				errs: []error{
					errors.E(hcl.ErrHCLSyntax),
				},
			},
		},
		{
			name: "multiple 'before' fields - fails",
			input: []cfgfile{
				{
					filename: "stack.tm",
					body: `
						stack {
							before = []
							before = []
						}
					`,
				},
			},
			want: want{
				errs: []error{
					errors.E(hcl.ErrHCLSyntax),
				},
			},
		},
		{
			name: "'before' single entry",
			input: []cfgfile{
				{
					filename: "stack.tm",
					body: `
						terramate {
							required_version = ""
						}

						stack {
							before = ["something"]
						}
					`,
				},
			},
			want: want{
				config: hcl.Config{
					Terramate: &hcl.Terramate{},
					Stack: &hcl.Stack{
						Before: []string{"something"},
					},
				},
			},
		},
		{
			name: "'before' multiple entries",
			input: []cfgfile{
				{
					filename: "stack.tm",
					body: `
						terramate {
							required_version = ""
						}

						stack {
							before = ["something", "something-else", "test"]
						}
					`,
				},
			},
			want: want{
				config: hcl.Config{
					Terramate: &hcl.Terramate{},
					Stack: &hcl.Stack{
						Before: []string{"something", "something-else", "test"},
					},
				},
			},
		},
		{
			name: "stack with valid description",
			input: []cfgfile{
				{
					filename: "stack.tm",
					body: `
						stack {
							description = "some cool description"
						}
					`,
				},
			},
			want: want{
				config: hcl.Config{
					Stack: &hcl.Stack{
						Description: "some cool description",
					},
				},
			},
		},
		{
			name: "stack with multiline description",
			input: []cfgfile{
				{
					filename: "stack.tm",
					body: `
					stack {
						description =  <<-EOD
	line1
	line2
	EOD
					}`,
				},
			},
			want: want{
				config: hcl.Config{
					Stack: &hcl.Stack{
						Description: "line1\nline2",
					},
				},
			},
		},
		{
			name: "'before' and 'after'",
			input: []cfgfile{
				{
					filename: "stack.tm",
					body: `
						terramate {
							required_version = ""
						}

						stack {
							before = ["something"]
							after = ["else"]
						}
					`,
				},
			},
			want: want{
				config: hcl.Config{
					Terramate: &hcl.Terramate{},
					Stack: &hcl.Stack{
						Before: []string{"something"},
						After:  []string{"else"},
					},
				},
			},
		},
	} {
		testParser(t, tc)
	}
}

func TestHCLParserMultipleErrors(t *testing.T) {
	for _, tc := range []testcase{
		{
			name: "multiple syntax errors",
			input: []cfgfile{
				{
					filename: "file.tm",
					body:     "a=1\na=2\na=3",
				},
			},
			want: want{
				errs: []error{
					errors.E(hcl.ErrTerramateSchema,
						mkrange("file.tm", start(1, 1, 0), end(1, 2, 1))),
					errors.E(hcl.ErrHCLSyntax,
						mkrange("file.tm", start(2, 1, 4), end(2, 2, 5))),
					errors.E(hcl.ErrHCLSyntax,
						mkrange("file.tm", start(3, 1, 8), end(3, 2, 9))),
				},
			},
		},
		{
			name: "multiple syntax errors in different files",
			input: []cfgfile{
				{
					filename: "file1.tm",
					body:     "a=1\na=2\na=3",
				},
				{
					filename: "file2.tm",
					body:     "a=1\na=2\na=3",
				},
			},
			want: want{
				errs: []error{
					errors.E(hcl.ErrTerramateSchema,
						mkrange("file1.tm", start(1, 1, 0), end(1, 2, 1))),
					errors.E(hcl.ErrHCLSyntax,
						mkrange("file1.tm", start(2, 1, 4), end(2, 2, 5))),
					errors.E(hcl.ErrHCLSyntax,
						mkrange("file1.tm", start(3, 1, 8), end(3, 2, 9))),
					errors.E(hcl.ErrTerramateSchema,
						mkrange("file2.tm", start(1, 1, 0), end(1, 2, 1))),
					errors.E(hcl.ErrHCLSyntax,
						mkrange("file2.tm", start(2, 1, 4), end(2, 2, 5))),
					errors.E(hcl.ErrHCLSyntax,
						mkrange("file2.tm", start(3, 1, 8), end(3, 2, 9))),
				},
			},
		},
		{
			name: "conflicting stack files",
			input: []cfgfile{
				{
					filename: "stack1.tm",
					body:     "stack {}",
				},
				{
					filename: "stack2.tm",
					body:     "stack {}",
				},
			},
			want: want{
				errs: []error{
					errors.E(hcl.ErrTerramateSchema,
						mkrange("stack2.tm", start(1, 1, 0), end(1, 8, 7))),
				},
			},
		},
		{
			name: "conflicting terramate git config and other errors",
			input: []cfgfile{
				{
					filename: "cfg1.tm",
					body: `terramate {
						config {
							git {
								default_branch = "trunk"
							}
						}
					}
					
					test {}`,
				},
				{
					filename: "cfg2.tm",
					body: `terramate {
						config {
							git {
								default_remote = "test"
							}
						}
					}`,
				},
			},
			want: want{
				errs: []error{
					errors.E(hcl.ErrTerramateSchema,
						mkrange("cfg2.tm", start(3, 8, 34), end(3, 13, 39))),
					errors.E(hcl.ErrTerramateSchema,
						mkrange("cfg1.tm", start(9, 6, 108), end(9, 12, 114))),
				},
			},
		},
	} {
		testParser(t, tc)
	}
}

func TestHCLParserTerramateBlocksMerging(t *testing.T) {
	tcases := []testcase{
		{
			name: "two config file with terramate blocks",
			input: []cfgfile{
				{
					filename: "version.tm",
					body: `
						terramate {
							required_version = "0.0.1"
						}
					`,
				},
				{
					filename: "config.tm",
					body: `
						terramate {
							config {
								git {
									default_branch = "trunk"
								}
							}
						}
					`,
				},
			},
			want: want{
				config: hcl.Config{
					Terramate: &hcl.Terramate{
						RequiredVersion: "0.0.1",
						RootConfig: &hcl.RootConfig{
							Git: &hcl.GitConfig{
								DefaultBranch: "trunk",
							},
						},
					},
				},
			},
		},
		{
			name: "three config files with terramate and stack blocks",
			input: []cfgfile{
				{
					filename: "version.tm",
					body: `
						terramate {
							required_version = "6.6.6"
						}
					`,
				},
				{
					filename: "config.tm",
					body: `
						terramate {
							config {
								git {
									default_branch = "trunk"
								}
							}
						}
					`,
				},
				{
					filename: "stack.tm",
					body: `
						stack {
							name = "stack"
							description = "some stack"
							after = ["after"]
							before = ["before"]
							wants = ["wants"]
						}
					`,
				},
			},
			want: want{
				config: hcl.Config{
					Terramate: &hcl.Terramate{
						RequiredVersion: "6.6.6",
						RootConfig: &hcl.RootConfig{
							Git: &hcl.GitConfig{
								DefaultBranch: "trunk",
							},
						},
					},
					Stack: &hcl.Stack{
						Name:        "stack",
						Description: "some stack",
						After:       []string{"after"},
						Before:      []string{"before"},
						Wants:       []string{"wants"},
					},
				},
			},
		},
		{
			name: "multiple files with stack blocks fail",
			input: []cfgfile{
				{
					filename: "stack_name.tm",
					body: `
						stack {
							name = "stack"
						}
					`,
				},
				{
					filename: "stack_desc.tm",
					body: `
						stack {
							description = "some stack"
						}
					`,
				},
			},
			want: want{
				errs: []error{
					errors.E(hcl.ErrTerramateSchema),
				},
			},
		},
		{
			name: "multiple files with terramate.config.git blocks fail",
			input: []cfgfile{
				{
					filename: "git.tm",
					body: `
						terramate {
							config {
								git {
									default_branch = "trunk"
								}
							}
						}
					`,
				},
				{
					filename: "gitagain.tm",
					body: `
						terramate {
							config {
								git {
									default_remote = "upstream"
								}
							}
						}
					`,
				},
			},
			want: want{
				errs: []error{
					errors.E(hcl.ErrTerramateSchema),
				},
			},
		},
	}

	for _, tc := range tcases {
		testParser(t, tc)
	}
}

func testParser(t *testing.T, tc testcase) {
	t.Run(tc.name, func(t *testing.T) {
		configsDir := t.TempDir()
		for _, inputConfigFile := range tc.input {
			filename := inputConfigFile.filename
			if filename == "" {
<<<<<<< HEAD
				panic("expect a filename in the input config")
			}
			test.WriteFile(t, configsDir, filename, inputConfigFile.body)
=======
				filename = config.DefaultFilename
			}
			cfgfile := test.WriteFile(t, configsDir, filename, inputConfigFile.body)
			addFilenameToErrorsFileRanges(tc.want.errs, cfgfile)
>>>>>>> c8d3c2da
		}
		fixupFiledirOnErrorsFileRanges(configsDir, tc.want.errs)
		got, err := hcl.ParseDir(configsDir)
		errtest.AssertErrorList(t, err, tc.want.errs)

<<<<<<< HEAD
		var gotErrs *errors.List
		if errors.As(err, &gotErrs) {
			if len(gotErrs.Errors()) != len(tc.want.errs) {
				t.Logf("got errors: %s", gotErrs.Detailed())
				t.Fatalf("got %d errors but want %d",
					len(gotErrs.Errors()), len(tc.want.errs))
			}
		}

=======
>>>>>>> c8d3c2da
		if tc.want.errs == nil {
			test.AssertTerramateConfig(t, got, tc.want.config)
		}
	})

	// This is a lazy way to piggyback on our current set of tests
	// to test that we have identical behavior when configuration
	// is on a different file that is not Terramate default.
	// Old tests don't inform a specific filename (assuming default).
	// We use this to test each of these simple scenarios with
	// different filenames (other than default).
	if len(tc.input) != 1 || tc.input[0].filename != "" {
		return
	}

	validConfigFilenames := []string{
		"config.tm",
		"config.tm.hcl",
	}

	for _, filename := range validConfigFilenames {
		newtc := testcase{
			name: fmt.Sprintf("%s with filename %s", tc.name, filename),
			input: []cfgfile{
				{
					filename: filename,
					body:     tc.input[0].body,
				},
			},
			want: tc.want,
		}
		testParser(t, newtc)
	}
}

// some helpers to easy build file ranges.
<<<<<<< HEAD
func mkrange(fname string, start, end hhcl.Pos) hhcl.Range {
=======
func mkrange(start, end hhcl.Pos) hhcl.Range {
>>>>>>> c8d3c2da
	if start.Byte == end.Byte {
		panic("empty file range")
	}
	return hhcl.Range{
		Filename: fname,
		Start:    start,
		End:      end,
	}
}

func start(line, column, char int) hhcl.Pos {
	return hhcl.Pos{
		Line:   line,
		Column: column,
		Byte:   char,
	}
}

func fixupFiledirOnErrorsFileRanges(dir string, errs []error) {
	for _, err := range errs {
		if e, ok := err.(*errors.Error); ok {
			e.FileRange.Filename = filepath.Join(dir, e.FileRange.Filename)
		}
	}
}

var end = start

func init() {
	zerolog.SetGlobalLevel(zerolog.Disabled)
}<|MERGE_RESOLUTION|>--- conflicted
+++ resolved
@@ -273,26 +273,16 @@
 			name: "unrecognized blocks",
 			input: []cfgfile{
 				{
-<<<<<<< HEAD
 					filename: "cfg.tm",
 					body:     "something {}\nsomething_else {}",
-=======
-					body: "something {}\nsomething_else {}",
->>>>>>> c8d3c2da
-				},
-			},
-			want: want{
-				errs: []error{
-					errors.E(hcl.ErrTerramateSchema,
-<<<<<<< HEAD
+				},
+			},
+			want: want{
+				errs: []error{
+					errors.E(hcl.ErrTerramateSchema,
 						mkrange("cfg.tm", start(1, 1, 0), end(1, 12, 11))),
 					errors.E(hcl.ErrTerramateSchema,
 						mkrange("cfg.tm", start(2, 1, 13), end(2, 17, 29))),
-=======
-						mkrange(start(1, 1, 0), end(1, 12, 11))),
-					errors.E(hcl.ErrTerramateSchema,
-						mkrange(start(2, 1, 13), end(2, 17, 29))),
->>>>>>> c8d3c2da
 				},
 			},
 		},
@@ -310,11 +300,7 @@
 			want: want{
 				errs: []error{
 					errors.E(hcl.ErrTerramateSchema,
-<<<<<<< HEAD
 						mkrange("cfg.tm", start(3, 7, 25), end(3, 16, 34))),
-=======
-						mkrange(start(3, 7, 25), end(3, 16, 34))),
->>>>>>> c8d3c2da
 				},
 			},
 		},
@@ -333,11 +319,7 @@
 			want: want{
 				errs: []error{
 					errors.E(hcl.ErrTerramateSchema,
-<<<<<<< HEAD
 						mkrange("cfg.tm", start(3, 8, 25), end(3, 17, 34))),
-=======
-						mkrange(start(3, 8, 25), end(3, 17, 34))),
->>>>>>> c8d3c2da
 				},
 			},
 		},
@@ -356,15 +338,9 @@
 			want: want{
 				errs: []error{
 					errors.E(hcl.ErrTerramateSchema,
-<<<<<<< HEAD
 						mkrange("cfg.tm", start(2, 8, 18), end(2, 19, 29))),
 					errors.E(hcl.ErrTerramateSchema,
 						mkrange("cfg.tm", start(3, 8, 38), end(3, 15, 45))),
-=======
-						mkrange(start(2, 8, 18), end(2, 19, 29))),
-					errors.E(hcl.ErrTerramateSchema,
-						mkrange(start(3, 8, 38), end(3, 15, 45))),
->>>>>>> c8d3c2da
 				},
 			},
 		},
@@ -404,11 +380,7 @@
 			want: want{
 				errs: []error{
 					errors.E(hcl.ErrTerramateSchema,
-<<<<<<< HEAD
 						mkrange("cfg.tm", start(3, 27, 45), end(3, 28, 46))),
-=======
-						mkrange(start(3, 27, 45), end(3, 28, 46))),
->>>>>>> c8d3c2da
 				},
 			},
 		},
@@ -426,14 +398,10 @@
 			},
 			want: want{
 				errs: []error{
-<<<<<<< HEAD
 					errors.E(hcl.ErrTerramateSchema,
 						mkrange("cfg.tm", start(3, 30, 48), end(3, 34, 52))),
 					errors.E(hcl.ErrTerramateSchema,
 						mkrange("cfg.tm", start(3, 27, 45), end(3, 44, 62))),
-=======
-					errors.E(hcl.ErrTerramateSchema),
->>>>>>> c8d3c2da
 				},
 			},
 		},
@@ -453,15 +421,9 @@
 			want: want{
 				errs: []error{
 					errors.E(hcl.ErrTerramateSchema,
-<<<<<<< HEAD
 						mkrange("cfg.tm", start(3, 8, 26), end(3, 15, 33))),
 					errors.E(hcl.ErrTerramateSchema,
 						mkrange("cfg.tm", start(4, 8, 45), end(4, 15, 52))),
-=======
-						mkrange(start(3, 8, 26), end(3, 15, 33))),
-					errors.E(hcl.ErrTerramateSchema,
-						mkrange(start(4, 8, 45), end(4, 15, 52))),
->>>>>>> c8d3c2da
 				},
 			},
 		},
@@ -565,11 +527,7 @@
 			want: want{
 				errs: []error{
 					errors.E(hcl.ErrTerramateSchema,
-<<<<<<< HEAD
 						mkrange("cfg.tm", start(5, 9, 54), end(5, 13, 58))),
-=======
-						mkrange(start(5, 9, 54), end(5, 13, 58))),
->>>>>>> c8d3c2da
 				},
 			},
 		},
@@ -709,6 +667,7 @@
 			name: "stack with unrecognized blocks",
 			input: []cfgfile{
 				{
+					filename: "stack.tm",
 					body: `
 						stack{
 							block1 {}
@@ -781,13 +740,9 @@
 			},
 			want: want{
 				errs: []error{
-<<<<<<< HEAD
 					errors.E(hcl.ErrTerramateSchema,
 						mkrange("stack.tm", start(6, 8, 77), end(6, 12, 81)),
 					),
-=======
-					errors.E(hcl.ErrTerramateSchema),
->>>>>>> c8d3c2da
 				},
 			},
 		},
@@ -808,14 +763,10 @@
 			},
 			want: want{
 				errs: []error{
-<<<<<<< HEAD
 					errors.E(hcl.ErrTerramateSchema,
 						mkrange("stack.tm", start(6, 18, 87), end(6, 22, 91))),
 					errors.E(hcl.ErrTerramateSchema,
 						mkrange("stack.tm", start(6, 8, 77), end(6, 12, 81))),
-=======
-					errors.E(hcl.ErrTerramateSchema),
->>>>>>> c8d3c2da
 				},
 			},
 		},
@@ -1360,22 +1311,14 @@
 		for _, inputConfigFile := range tc.input {
 			filename := inputConfigFile.filename
 			if filename == "" {
-<<<<<<< HEAD
 				panic("expect a filename in the input config")
 			}
 			test.WriteFile(t, configsDir, filename, inputConfigFile.body)
-=======
-				filename = config.DefaultFilename
-			}
-			cfgfile := test.WriteFile(t, configsDir, filename, inputConfigFile.body)
-			addFilenameToErrorsFileRanges(tc.want.errs, cfgfile)
->>>>>>> c8d3c2da
 		}
 		fixupFiledirOnErrorsFileRanges(configsDir, tc.want.errs)
 		got, err := hcl.ParseDir(configsDir)
 		errtest.AssertErrorList(t, err, tc.want.errs)
 
-<<<<<<< HEAD
 		var gotErrs *errors.List
 		if errors.As(err, &gotErrs) {
 			if len(gotErrs.Errors()) != len(tc.want.errs) {
@@ -1385,8 +1328,6 @@
 			}
 		}
 
-=======
->>>>>>> c8d3c2da
 		if tc.want.errs == nil {
 			test.AssertTerramateConfig(t, got, tc.want.config)
 		}
@@ -1423,11 +1364,7 @@
 }
 
 // some helpers to easy build file ranges.
-<<<<<<< HEAD
 func mkrange(fname string, start, end hhcl.Pos) hhcl.Range {
-=======
-func mkrange(start, end hhcl.Pos) hhcl.Range {
->>>>>>> c8d3c2da
 	if start.Byte == end.Byte {
 		panic("empty file range")
 	}
