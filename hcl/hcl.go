--- conflicted
+++ resolved
@@ -97,11 +97,7 @@
 // Blocks maps a filename to a slice of HCL blocks associated with it
 type Blocks map[string][]*hclsyntax.Block
 
-<<<<<<< HEAD
-// TerramateParser is an HCL parser tailored for Terramate configurion schema.
-=======
 // TerramateParser is an HCL parser tailored for Terramate configuration schema.
->>>>>>> 51ff269a
 // As the Terramate configuration can span multiple files in the same directory,
 // this API allows you to define the exact set of files (and contents) that are
 // going to be included in the final configuration.
