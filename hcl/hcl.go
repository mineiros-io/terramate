--- conflicted
+++ resolved
@@ -768,16 +768,12 @@
 	logger.Trace().Msg("Range over block attributes.")
 
 	errs := errors.L()
-<<<<<<< HEAD
 
 	for _, block := range gitBlock.Body.Blocks {
 		errs.Append(errors.E(block.TypeRange, "unrecognized block %q", block.Type))
 	}
 
 	for _, attr := range sortedAttributes(gitBlock.Body.Attributes) {
-=======
-	for _, attr := range sortedAttributes(block.Body.Attributes) {
->>>>>>> 3f4b4a35
 		attrVal, diags := attr.Expr.Value(nil)
 		if diags.HasErrors() {
 			errs.Append(errors.E(diags,
@@ -958,16 +954,10 @@
 
 		errKind := ErrTerramateSchema
 		for _, block := range body.Blocks {
-<<<<<<< HEAD
-			if !blockIsAllowed(block.Type) {
-				errs.Append(errors.E(errKind, block.DefRange(),
-					"block type %q is not supported", block.Type))
-=======
 			if !isValidTopLevelBlock(block.Type) {
 				errs.Append(errors.E(errKind, block.DefRange(),
 					"block type %q is not supported", block.Type))
 				continue
->>>>>>> 3f4b4a35
 			}
 
 			if block.Type == "terramate" {
@@ -1079,11 +1069,7 @@
 
 					err := parseRootConfig(tm.RootConfig, block)
 					if err != nil {
-<<<<<<< HEAD
-						errs.Append(errors.E(errKind, err).AsList().Errors()...)
-=======
 						errs.Append(errors.E(errKind, err))
->>>>>>> 3f4b4a35
 					}
 
 				default:
@@ -1108,11 +1094,7 @@
 		tmconfig.Stack = &Stack{}
 		err := parseStack(tmconfig.Stack, stackblock)
 		if err != nil {
-<<<<<<< HEAD
-			errs.Append(errors.E(errKind, err).AsList().Errors()...)
-=======
 			errs.Append(errors.E(errKind, err))
->>>>>>> 3f4b4a35
 		}
 	}
 
