--- conflicted
+++ resolved
@@ -657,10 +657,6 @@
 
 	logger.Debug().Msg("Get stack attributes.")
 
-<<<<<<< HEAD
-	errs := errors.L()
-=======
->>>>>>> c8d3c2da
 	for _, attr := range sortedAttributes(stackblock.Body.Attributes) {
 		logger.Trace().Msg("Get attribute value.")
 
@@ -772,16 +768,12 @@
 	logger.Trace().Msg("Range over block attributes.")
 
 	errs := errors.L()
-<<<<<<< HEAD
-	for _, attr := range sortedAttributes(block.Body.Attributes) {
-=======
 
 	for _, block := range gitBlock.Body.Blocks {
 		errs.Append(errors.E(block.TypeRange, "unrecognized block %q", block.Type))
 	}
 
 	for _, attr := range sortedAttributes(gitBlock.Body.Attributes) {
->>>>>>> c8d3c2da
 		attrVal, diags := attr.Expr.Value(nil)
 		if diags.HasErrors() {
 			errs.Append(errors.E(diags,
