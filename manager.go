// Copyright 2021 Mineiros GmbH
//
// Licensed under the Apache License, Version 2.0 (the "License");
// you may not use this file except in compliance with the License.
// You may obtain a copy of the License at
//
//      http://www.apache.org/licenses/LICENSE-2.0
//
// Unless required by applicable law or agreed to in writing, software
// distributed under the License is distributed on an "AS IS" BASIS,
// WITHOUT WARRANTIES OR CONDITIONS OF ANY KIND, either express or implied.
// See the License for the specific language governing permissions and
// limitations under the License.

package terramate

import (
	"fmt"
	"io/fs"
	"os"
	"path"
	"path/filepath"
	"sort"

	"github.com/mineiros-io/terramate/git"
	"github.com/mineiros-io/terramate/hcl"
)

type (
	// Manager is the terramate stacks manager.
	Manager struct {
		basedir    string // basedir is the stacks base directory.
		gitBaseRef string // gitBaseRef is the git ref where we compare changes.
	}

	// Entry is a stack entry result.
	Entry struct {
		Stack  Stack
		Reason string // Reason why this entry was returned.
	}
)

// NewManager creates a new stack manager. The basedir is the base directory
// where all stacks reside inside.
func NewManager(basedir string, gitBaseRef string) *Manager {
	return &Manager{
		basedir:    basedir,
		gitBaseRef: gitBaseRef,
	}
}

// List walks the basedir directory looking for terraform stacks.
// It returns a lexicographic sorted list of stack directories.
func (m *Manager) List() ([]Entry, error) {
	return ListStacks(m.basedir)
}

// ListChanged lists the stacks that have changed on the current branch,
// compared to the main branch. This method assumes a version control
// system in place and that you are working on a branch that is not main.
// It's an error to call this method in a directory that's not
// inside a repository or a repository with no commits in it.
func (m *Manager) ListChanged() ([]Entry, error) {
	files, err := listChangedFiles(m.basedir, m.gitBaseRef)
	if err != nil {
		return nil, err
	}

	stackSet := map[string]Entry{}
	for _, path := range files {
		dirname := filepath.Dir(filepath.Join(m.basedir, path))
<<<<<<< HEAD
		info, err := os.Stat(dirname)
		if err != nil {
			return nil, fmt.Errorf("listing changed stacks: %w", err)
		}

		if ok := IsStack(info, dirname); ok {
			stack, err := LoadStack(dirname)
			if err != nil {
				return nil, err
			}

=======
		stack, found, err := TryLoadStack(dirname)
		if err != nil {
			return nil, fmt.Errorf("listing changed files: %w", err)
		}

		if found {
>>>>>>> 53e92256
			stackSet[dirname] = Entry{
				Stack:  stack,
				Reason: "stack has unmerged changes",
			}
		}
	}

	allstacks, err := m.List()
	if err != nil {
		return nil, fmt.Errorf("searching for stacks: %v", err)
	}

	for _, stackEntry := range allstacks {
		stack := stackEntry.Stack
		if _, ok := stackSet[stack.Dir]; ok {
			continue
		}

		err := m.filesApply(stack.Dir, func(file fs.DirEntry) error {
			if path.Ext(file.Name()) != ".tf" {
				return nil
			}

			tfpath := filepath.Join(stack.Dir, file.Name())
			modules, err := hcl.ParseModules(tfpath)
			if err != nil {
				return fmt.Errorf("parsing modules at %q: %w",
					file.Name(), err)
			}

			for _, mod := range modules {
				changed, why, err := m.moduleChanged(mod, stack.Dir, make(map[string]bool))
				if err != nil {
					return fmt.Errorf("checking module %q: %w", mod.Source, err)
				}

				if changed {
					stackSet[stack.Dir] = Entry{
						Stack:  stack,
						Reason: fmt.Sprintf("stack changed because %q changed because %s", mod.Source, why),
					}
					return nil
				}
			}
			return nil
		})

		if err != nil {
			return nil, fmt.Errorf("checking module changes: %w", err)
		}
	}

	changedStacks := make([]Entry, 0, len(stackSet))
	for _, stack := range stackSet {
		changedStacks = append(changedStacks, stack)
	}

	sort.Sort(EntrySlice(changedStacks))
	return changedStacks, nil
}

func (m *Manager) filesApply(dir string, apply func(file fs.DirEntry) error) error {
	files, err := os.ReadDir(dir)
	if err != nil {
		return fmt.Errorf("listing files of directory %q: %w", dir, err)
	}

	for _, file := range files {
		if file.IsDir() {
			continue
		}

		err := apply(file)
		if err != nil {
			return fmt.Errorf("applying operation to file %q: %w", file, err)
		}
	}

	return nil
}

// listChangedFiles lists all changed files in the dir directory.
func listChangedFiles(dir string, gitBaseRef string) ([]string, error) {
	st, err := os.Stat(dir)
	if err != nil {
		return nil, fmt.Errorf("stat failed on %q: %w", dir, err)
	}

	if !st.IsDir() {
		return nil, fmt.Errorf("is not a directory")
	}

	g, err := git.WithConfig(git.Config{
		WorkingDir: dir,
	})
	if err != nil {
		return nil, err
	}

	if !g.IsRepository() {
		return nil, fmt.Errorf("the path \"%s\" is not a git repository", dir)
	}

	untracked, err := g.ListUntracked()
	if err != nil {
		return nil, fmt.Errorf("listing untracked files: %v", err)
	}

	if len(untracked) > 0 {
		return nil, fmt.Errorf("repository has untracked files: %v", untracked)
	}

	uncommitted, err := g.ListUncommitted()
	if err != nil {
		return nil, fmt.Errorf("listing uncommitted files: %v", err)
	}

	if len(uncommitted) > 0 {
		return nil, fmt.Errorf("repository has uncommitted files: %v", uncommitted)
	}

	baseRef, err := g.RevParse(gitBaseRef)
	if err != nil {
		return nil, fmt.Errorf("getting revision %q: %w", gitBaseRef, err)
	}

	headRef, err := g.RevParse("HEAD")
	if err != nil {
		return nil, fmt.Errorf("getting HEAD revision: %w", err)
	}

	if baseRef == headRef {
		return []string{}, nil
	}

	mergeBaseRef, err := g.MergeBase("HEAD", baseRef)
	if err != nil {
		return nil, fmt.Errorf("getting merge-base HEAD main: %w", err)
	}

	if baseRef != mergeBaseRef {
		return nil, fmt.Errorf("main branch is not reachable: main ref %q can't reach %q",
			baseRef, mergeBaseRef)
	}

	return g.DiffNames(baseRef, headRef)
}

// moduleChanged recursively check if the module mod or any of the modules it
// uses has changed. All .tf files of the module are parsed and this function is
// called recursively. The visited keep track of the modules already parsed to
// avoid infinite loops.
func (m *Manager) moduleChanged(
	mod hcl.Module, basedir string, visited map[string]bool,
) (changed bool, why string, err error) {
	if _, ok := visited[mod.Source]; ok {
		return false, "", nil
	}

	if !mod.IsLocal() {
		// if the source is a remote path (URL, VCS path, S3 bucket, etc) then
		// we assume it's not changed.

		return false, "", nil
	}

	modPath := filepath.Join(basedir, mod.Source)
	st, err := os.Stat(modPath)

	// TODO(i4k): resolve symlinks

	if err != nil || !st.IsDir() {
		return false, "", fmt.Errorf("\"source\" path %q is not a directory", modPath)
	}

	changedFiles, err := listChangedFiles(modPath, m.gitBaseRef)
	if err != nil {
		return false, "", fmt.Errorf("listing changes in the module %q: %w",
			mod.Source, err)
	}

	if len(changedFiles) > 0 {
		return true, fmt.Sprintf("module %q has unmerged changes", mod.Source), nil
	}

	visited[mod.Source] = true
	err = m.filesApply(modPath, func(file fs.DirEntry) error {
		if changed {
			return nil
		}
		if path.Ext(file.Name()) != ".tf" {
			return nil
		}

		modules, err := hcl.ParseModules(filepath.Join(modPath, file.Name()))
		if err != nil {
			return fmt.Errorf("parsing module %q: %w", mod.Source, err)
		}

		for _, mod2 := range modules {
			var reason string
			changed, reason, err = m.moduleChanged(mod2, modPath, visited)
			if err != nil {
				return err
			}

			if changed {
				why = fmt.Sprintf("%s%s changed because %s ", why, mod.Source,
					reason)
				return nil
			}
		}

		return nil
	})

	if err != nil {
		return false, "", err
	}

	return changed, fmt.Sprintf("module %q changed because %s", mod.Source, why), nil
}

// EntrySlice implements the Sort interface.
type EntrySlice []Entry

func (x EntrySlice) Len() int           { return len(x) }
func (x EntrySlice) Less(i, j int) bool { return x[i].Stack.Dir < x[j].Stack.Dir }
func (x EntrySlice) Swap(i, j int)      { x[i], x[j] = x[j], x[i] }<|MERGE_RESOLUTION|>--- conflicted
+++ resolved
@@ -69,26 +69,12 @@
 	stackSet := map[string]Entry{}
 	for _, path := range files {
 		dirname := filepath.Dir(filepath.Join(m.basedir, path))
-<<<<<<< HEAD
-		info, err := os.Stat(dirname)
-		if err != nil {
-			return nil, fmt.Errorf("listing changed stacks: %w", err)
-		}
-
-		if ok := IsStack(info, dirname); ok {
-			stack, err := LoadStack(dirname)
-			if err != nil {
-				return nil, err
-			}
-
-=======
 		stack, found, err := TryLoadStack(dirname)
 		if err != nil {
 			return nil, fmt.Errorf("listing changed files: %w", err)
 		}
 
 		if found {
->>>>>>> 53e92256
 			stackSet[dirname] = Entry{
 				Stack:  stack,
 				Reason: "stack has unmerged changes",
